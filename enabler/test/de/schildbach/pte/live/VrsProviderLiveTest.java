/*
 * Copyright 2015 the original author or authors.
 *
 * This program is free software: you can redistribute it and/or modify
 * it under the terms of the GNU General Public License as published by
 * the Free Software Foundation, either version 3 of the License, or
 * (at your option) any later version.
 *
 * This program is distributed in the hope that it will be useful,
 * but WITHOUT ANY WARRANTY; without even the implied warranty of
 * MERCHANTABILITY or FITNESS FOR A PARTICULAR PURPOSE.  See the
 * GNU General Public License for more details.
 *
 * You should have received a copy of the GNU General Public License
 * along with this program.  If not, see <http://www.gnu.org/licenses/>.
 */

package de.schildbach.pte.live;

import static org.hamcrest.CoreMatchers.hasItem;
import static org.junit.Assert.assertEquals;
import static org.junit.Assert.assertNotNull;
import static org.junit.Assert.assertThat;
import static org.junit.Assert.assertTrue;

import java.net.SocketTimeoutException;
import java.util.Comparator;
import java.util.Date;
import java.util.EnumSet;
import java.util.List;
import java.util.Random;
import java.util.Set;
import java.util.TreeSet;

import org.junit.Ignore;
import org.junit.Test;

import com.google.common.collect.ComparisonChain;

import de.schildbach.pte.NetworkProvider.Accessibility;
import de.schildbach.pte.NetworkProvider.WalkSpeed;
import de.schildbach.pte.VrsProvider;
import de.schildbach.pte.dto.Line;
import de.schildbach.pte.dto.LineDestination;
import de.schildbach.pte.dto.Location;
import de.schildbach.pte.dto.LocationType;
import de.schildbach.pte.dto.NearbyLocationsResult;
import de.schildbach.pte.dto.Product;
import de.schildbach.pte.dto.QueryDeparturesResult;
import de.schildbach.pte.dto.QueryTripsResult;
import de.schildbach.pte.dto.StationDepartures;
import de.schildbach.pte.dto.Style;
import de.schildbach.pte.dto.SuggestLocationsResult;
import de.schildbach.pte.util.Iso8601Format;

/**
 * @author Michael Dyrna
 */
public class VrsProviderLiveTest extends AbstractProviderLiveTest
{
	public VrsProviderLiveTest()
	{
		super(new VrsProvider());
	}

	@Test
	public void nearbyStations() throws Exception
	{
		final NearbyLocationsResult result = queryNearbyStations(new Location(LocationType.STATION, "8"));
		print(result);
	}

	@Test
	public void nearbyStationsByCoordinate() throws Exception
	{
		final NearbyLocationsResult result = queryNearbyStations(new Location(LocationType.ANY, 51218693, 6777785));
		print(result);

		final NearbyLocationsResult result2 = queryNearbyStations(new Location(LocationType.ANY, 51719648, 8754330));
		print(result2);
	}

	@Test
	public void nearbyLocationsByCoordinate() throws Exception
	{
		final NearbyLocationsResult result = queryNearbyLocations(EnumSet.of(LocationType.STATION),
				new Location(LocationType.ANY, 50732100, 7096820), 100, 1);
		print(result);

		final NearbyLocationsResult result2 = queryNearbyLocations(EnumSet.of(LocationType.ADDRESS),
				new Location(LocationType.ANY, 50732100, 7096820));
		print(result2);

		final NearbyLocationsResult result3 = queryNearbyLocations(EnumSet.of(LocationType.POI), new Location(LocationType.ANY, 50732100, 7096820));
		print(result3);

		final NearbyLocationsResult result4 = queryNearbyLocations(EnumSet.of(LocationType.ADDRESS, LocationType.STATION), new Location(
				LocationType.ANY, 50732100, 7096820));
		print(result4);
	}

	@Test
	public void nearbyLocationsByRandomCoordinates() throws Exception
	{
		Random rand = new Random(new Date().getTime());
		final int LAT_FROM = 50500000;
		final int LAT_TO = 51600000;
		final int LON_FROM = 6200000;
		final int LON_TO = 7600000;
		for (int i = 0; i < 10; i++)
		{
			int lat = LAT_FROM + rand.nextInt(LAT_TO - LAT_FROM);
			int lon = LON_FROM + rand.nextInt(LON_TO - LON_FROM);
			NearbyLocationsResult result = queryNearbyLocations(EnumSet.of(LocationType.ANY), new Location(LocationType.ANY, lat, lon));
			System.out.println(result);
			assertNotNull(result.locations);
			assertNotNull(result.locations.get(0));
		}
	}

	@Test
	public void nearbyStationsWithLimits() throws Exception
	{
		final NearbyLocationsResult result = queryNearbyLocations(EnumSet.of(LocationType.STATION),
				new Location(LocationType.ANY, 50732100, 7096820), 0, 0);
		print(result);

		final NearbyLocationsResult result2 = queryNearbyLocations(EnumSet.of(LocationType.STATION),
				new Location(LocationType.ANY, 50732100, 7096820), 0, 50);
		print(result2);

		final NearbyLocationsResult result3 = queryNearbyLocations(EnumSet.of(LocationType.STATION),
				new Location(LocationType.ANY, 50732100, 7096820), 1000, 50);
		print(result3);
	}

	@Test
	public void nearbyLocationsEmpty() throws Exception
	{
		final NearbyLocationsResult result = queryNearbyLocations(EnumSet.allOf(LocationType.class), new Location(LocationType.ANY, 1, 0), 0, 0);
		print(result);
		assertEquals(0, result.locations.size());
	}

	private static void printLineDestinations(final QueryDeparturesResult result)
	{
		for (StationDepartures stationDepartures : result.stationDepartures)
		{
			final List<LineDestination> lines = stationDepartures.lines;
			if (lines != null)
			{
				for (LineDestination lineDestination : lines)
				{
					System.out.println(lineDestination.line + " to " + lineDestination.destination);
				}
			}
		}
	}

	@Test
	public void queryDeparturesBonnHbf() throws Exception
	{
		final QueryDeparturesResult result = queryDepartures("687", false);
		print(result);
		printLineDestinations(result);
	}

	@Test
	public void queryDeparturesKoelnHbf() throws Exception
	{
		final QueryDeparturesResult result = queryDepartures("8", false);
		print(result);
		printLineDestinations(result);
	}

	@Test
	public void queryManyDepartures() throws Exception
	{
		Random rand = new Random(new Date().getTime());
		for (int i = 0; i < 10; i++)
		{
			Integer id = 1 + rand.nextInt(20000);
			try
			{
				final QueryDeparturesResult result = queryDepartures(id.toString(), false);
				if (result.status == QueryDeparturesResult.Status.OK)
				{
					print(result);
					printLineDestinations(result);
				}
				else
				{
					System.out.println("Status is " + result.status);
				}
			}
			catch (SocketTimeoutException ex)
			{
				System.out.println("SocketTimeoutException: " + ex);
			}
		}
	}

	@Test
	public void suggestLocationsIncomplete() throws Exception
	{
		final SuggestLocationsResult stationResult = suggestLocations("Beuel");
		print(stationResult);

		final SuggestLocationsResult addressResult = suggestLocations("Lützow 41 Köln");
		print(addressResult);

		final SuggestLocationsResult poiResult = suggestLocations("Schokolade");
		print(poiResult);
	}

	@Test
	public void suggestLocationsWithUmlaut() throws Exception
	{
		final SuggestLocationsResult result = suggestLocations("grün");
		print(result);
	}

	@Test
	public void suggestLocationsIdentified() throws Exception
	{
		final SuggestLocationsResult result = suggestLocations("Düsseldorf, Am Frohnhof");
		print(result);
	}

	@Test
	public void suggestLocationsCoverage() throws Exception
	{
		final SuggestLocationsResult cologneResult = suggestLocations("Köln Ebertplatz");
		print(cologneResult);
		assertThat(cologneResult.getLocations(), hasItem(new Location(LocationType.STATION, "35")));

		final SuggestLocationsResult dortmundResult = suggestLocations("Dortmund Zugstraße");
		print(dortmundResult);
		assertThat(dortmundResult.getLocations(), hasItem(new Location(LocationType.STATION, "54282")));

		final SuggestLocationsResult duesseldorfResult = suggestLocations("Düsseldorf Sternstraße");
		print(duesseldorfResult);
		assertThat(duesseldorfResult.getLocations(), hasItem(new Location(LocationType.STATION, "52839")));

		final SuggestLocationsResult muensterResult = suggestLocations("Münster Vennheideweg");
		print(muensterResult);
		assertThat(muensterResult.getLocations(), hasItem(new Location(LocationType.STATION, "41112")));

		final SuggestLocationsResult aachenResult = suggestLocations("Aachen Elisenbrunnen");
		print(aachenResult);
		assertThat(aachenResult.getLocations(), hasItem(new Location(LocationType.STATION, "20580")));

		final SuggestLocationsResult bonnResult = suggestLocations("Bonn Konrad-Adenauer-Platz");
		print(aachenResult);
		assertThat(bonnResult.getLocations(), hasItem(new Location(LocationType.STATION, "1500")));
	}

	@Test
	public void suggestLocationsCity() throws Exception
	{
		final SuggestLocationsResult result = suggestLocations("Düsseldorf");
		print(result);
	}

	@Test
	public void suggestManyLocations() throws Exception
	{
		Random rand = new Random(new Date().getTime());
		for (int i = 0; i < 10; i++)
		{
			String s = "";
			int len = rand.nextInt(256);
			for (int j = 0; j < len; j++)
			{
				char c = (char) ('a' + rand.nextInt(26));
				s += c;
			}
			final SuggestLocationsResult result = suggestLocations(s);
			System.out.print(s + " => ");
			print(result);
		}
	}

	@Test
	public void anyTripAmbiguous() throws Exception
	{
		final QueryTripsResult result = queryTrips(new Location(LocationType.ANY, null, null, "Köln"), new Location(LocationType.ANY, null, null,
				"Leverkusen"), new Location(LocationType.ANY, null, null, "Bonn"), new Date(), true, Product.ALL, WalkSpeed.NORMAL,
				Accessibility.NEUTRAL);
		assertEquals(QueryTripsResult.Status.AMBIGUOUS, result.status);
		assertNotNull(result.ambiguousFrom);
		assertNotNull(result.ambiguousVia);
		assertNotNull(result.ambiguousTo);
	}

	@Test
	public void anyTripUnique() throws Exception
	{
		final QueryTripsResult result = queryTrips(new Location(LocationType.ANY, null, null, "T-Mobile"), null, new Location(LocationType.ANY, null,
				null, "Schauspielhalle"), new Date(), true, Product.ALL, WalkSpeed.NORMAL, Accessibility.NEUTRAL);
		print(result);
		assertEquals(QueryTripsResult.Status.OK, result.status);
	}

	@Test
	public void anyTripUnknown() throws Exception
	{
		final QueryTripsResult result = queryTrips(new Location(LocationType.ANY, null, null, "\1"), null, new Location(LocationType.ANY, null, null,
				"\2"), new Date(), true, Product.ALL, WalkSpeed.NORMAL, Accessibility.NEUTRAL);
		assertEquals(QueryTripsResult.Status.UNKNOWN_FROM, result.status);
	}

	@Test
	public void tripEarlierLater() throws Exception
	{
		final QueryTripsResult result = queryTrips(new Location(LocationType.STATION, "8"), null, new Location(LocationType.STATION, "9"),
				new Date(), true, Product.ALL, WalkSpeed.NORMAL, Accessibility.NEUTRAL);
		assertEquals(QueryTripsResult.Status.OK, result.status);
		assertTrue(result.trips.size() > 0);
		print(result);

		final QueryTripsResult laterResult = queryMoreTrips(result.context, true);
		assertEquals(QueryTripsResult.Status.OK, laterResult.status);
		assertTrue(laterResult.trips.size() > 0);
		print(laterResult);

		final QueryTripsResult later2Result = queryMoreTrips(laterResult.context, true);
		assertEquals(QueryTripsResult.Status.OK, later2Result.status);
		assertTrue(later2Result.trips.size() > 0);
		print(later2Result);

		final QueryTripsResult earlierResult = queryMoreTrips(later2Result.context, false);
		assertEquals(QueryTripsResult.Status.OK, earlierResult.status);
		assertTrue(earlierResult.trips.size() > 0);
		print(earlierResult);
	}

	@Test
	public void tripEarlierLaterCologneBerlin() throws Exception
	{
		final QueryTripsResult result = queryTrips(new Location(LocationType.STATION, "1"), null, new Location(LocationType.STATION, "11458"),
				new Date(), true, Product.ALL, WalkSpeed.NORMAL, Accessibility.NEUTRAL);
		assertEquals(QueryTripsResult.Status.OK, result.status);
		assertTrue(result.trips.size() > 0);
		print(result);

		System.out.println("And now earlier...");

		final QueryTripsResult earlierResult = queryMoreTrips(result.context, false);
		assertEquals(QueryTripsResult.Status.OK, earlierResult.status);
		assertTrue(earlierResult.trips.size() > 0);
		print(earlierResult);
	}

	@Test
	public void testTripWithProductFilter() throws Exception
	{
		final QueryTripsResult result = queryTrips(new Location(LocationType.STATION, "1504"), null, new Location(LocationType.STATION, "1"),
				new Date(), true, EnumSet.of(Product.ON_DEMAND, Product.SUBWAY, Product.FERRY, Product.TRAM, Product.CABLECAR, Product.BUS),
				WalkSpeed.NORMAL, Accessibility.NEUTRAL);
		assertEquals(QueryTripsResult.Status.OK, result.status);
		assertTrue(result.trips.size() > 0);
		print(result);
	}

	@Test
	public void testTripBeuelKoelnSued() throws Exception
	{
		final QueryTripsResult result = queryTrips(new Location(LocationType.STATION, "1504"), null, new Location(LocationType.STATION, "25"),
				new Date(), true, Product.ALL, WalkSpeed.NORMAL, Accessibility.NEUTRAL);
		print(result);
		assertEquals(QueryTripsResult.Status.OK, result.status);
		assertTrue(result.trips.size() > 0);
	}

	@Test
	public void testTripBonnHbfBonnBeuel() throws Exception
	{
		final QueryTripsResult result = queryTrips(new Location(LocationType.STATION, "687"), null, new Location(LocationType.STATION, "1504"),
				new Date(), true, Product.ALL, WalkSpeed.NORMAL, Accessibility.NEUTRAL);
		print(result);
		assertEquals(QueryTripsResult.Status.OK, result.status);
		assertTrue(result.trips.size() > 0);
	}

	@Test
	public void testTripBonnHbfDorotheenstr() throws Exception
	{
		final QueryTripsResult result = queryTrips(new Location(LocationType.STATION, "687"), null, new Location(LocationType.STATION, "1150"),
				new Date(), true, Product.ALL, WalkSpeed.NORMAL, Accessibility.NEUTRAL);
		print(result);
		assertEquals(QueryTripsResult.Status.OK, result.status);
		assertTrue(result.trips.size() > 0);
	}

	@Test
	public void testTripKoelnHbfBresslauerPlatz() throws Exception
	{
		final QueryTripsResult result = queryTrips(new Location(LocationType.STATION, "8"), null, new Location(LocationType.STATION, "9"),
				new Date(), true, Product.ALL, WalkSpeed.NORMAL, Accessibility.NEUTRAL);
		print(result);
		assertEquals(QueryTripsResult.Status.OK, result.status);
		assertTrue(result.trips.size() > 0);
	}

	@Test
	public void testTripDuerenLammersdorf() throws Exception
	{
		final QueryTripsResult result = queryTrips(new Location(LocationType.STATION, "6868"), null, new Location(LocationType.STATION, "21322"),
				new Date(), true, Product.ALL, WalkSpeed.NORMAL, Accessibility.NEUTRAL);
		print(result);
		assertEquals(QueryTripsResult.Status.OK, result.status);
		assertTrue(result.trips.size() > 0);
	}

	@Test
	public void testTripByCoord() throws Exception
	{
		final QueryTripsResult result = queryTrips(new Location(LocationType.ANY, 50740530, 7129200), null, new Location(LocationType.ANY, 50933930,
				6932440), new Date(), true, Product.ALL, WalkSpeed.NORMAL, Accessibility.NEUTRAL);
		print(result);
		assertEquals(QueryTripsResult.Status.OK, result.status);
		assertTrue(result.trips.size() > 0);
	}

	@Test
	public void testTripByAddressAndEmptyPolygon() throws Exception
	{
<<<<<<< HEAD
		@SuppressWarnings("deprecation")
		final QueryTripsResult result = queryTrips(new Location(LocationType.ADDRESS, null /* id */, 50909350, 6676310, "Kerpen-Sindorf",
				"Erftstraße 43"), null,
				new Location(LocationType.ADDRESS, null /* id */, 50923000, 6818440, "Frechen", "Zedernweg 1"), new Date(115, 2, 17, 21, 11, 18), true,
				Product.ALL, WalkSpeed.NORMAL, Accessibility.NEUTRAL);
=======
		final QueryTripsResult result = queryTrips(new Location(LocationType.ADDRESS, null /* id */, 50909350, 6676310, "Kerpen-Sindorf",
				"Erftstraße 43"), null, new Location(LocationType.ADDRESS, null /* id */, 50923000, 6818440, "Frechen", "Zedernweg 1"),
				Iso8601Format.parseDateTime("2015-03-17 21:11:18"), true, Product.ALL, WalkSpeed.NORMAL, Accessibility.NEUTRAL);
>>>>>>> e71f33ff
		print(result);
		assertEquals(QueryTripsResult.Status.OK, result.status);
		assertTrue(result.trips.size() > 0);
	}

	@Test
	public void testTripWithSurchargeInfo() throws Exception
	{
		final QueryTripsResult result = queryTrips(new Location(LocationType.STATION, "687"), null, new Location(LocationType.STATION, "892"),
				new Date(), true, Product.ALL, WalkSpeed.NORMAL, Accessibility.NEUTRAL);
		print(result);
		assertEquals(QueryTripsResult.Status.OK, result.status);
		assertTrue(result.trips.size() > 0);
	}

	private void manyRandomTrips(int latFrom, int latTo, int lonFrom, int lonTo) throws Exception
	{
		Random rand = new Random(new Date().getTime());
		int errors = 0;
		long startTime = System.currentTimeMillis();
		for (int i = 0; i < 5; i++)
		{
			try
			{
				int fromLat = latFrom + rand.nextInt(latTo - latFrom);
				int fromLon = lonFrom + rand.nextInt(lonTo - lonFrom);
				int toLat = latFrom + rand.nextInt(latTo - latFrom);
				int toLon = lonFrom + rand.nextInt(lonTo - lonFrom);
				final QueryTripsResult result = queryTrips(new Location(LocationType.ANY, fromLat, fromLon), null, new Location(LocationType.ANY,
						toLat, toLon), new Date(), true, Product.ALL, WalkSpeed.NORMAL, Accessibility.NEUTRAL);
				System.out.println("# " + (i + 1));
				if (result.status.equals(QueryTripsResult.Status.OK))
				{
					print(result);
				}
				else
				{
					System.out.println("Status is " + result.status);
					errors++;
				}
			}
			catch (SocketTimeoutException ex)
			{
				System.out.println("SocketTimeoutException: " + ex);
				errors++;
			}
		}
		final long stopTime = System.currentTimeMillis();
		final long elapsedTime = stopTime - startTime;
		System.out.println("Elapsed: " + (elapsedTime / 1000) + " seconds");
		System.out.println("Errors: " + errors);
	}

	@Ignore
	@Test
	public void manyRandomTripsNRW() throws Exception
	{
		manyRandomTrips(50500000, 51600000, 6200000, 7600000);
	}

	@Ignore
	@Test
	public void manyRandomTripsCologne() throws Exception
	{
		manyRandomTrips(50828176, 51083369, 6770942, 7161643);
	}

	@Ignore
	@Test
	public void manyRandomTripsBonn() throws Exception
	{
		manyRandomTrips(50632639, 50774408, 7019582, 7209096);
	}

	@Ignore
	@Test
	public void manyRandomTripsDuesseldorf() throws Exception
	{
		manyRandomTrips(51123960, 51353094, 6689381, 6940006);
	}

	private static class LocationComparator implements Comparator<Location>
	{
		public int compare(Location o1, Location o2)
		{
			return ComparisonChain.start().compare(o1.name, o2.name).result();
		}
	}

	private void crawlStationsAndLines(int latFrom, int latTo, int lonFrom, int lonTo) throws Exception
	{
		Set<Location> stations = new TreeSet<Location>(new LocationComparator());
		Random rand = new Random(new Date().getTime());
		for (int i = 0; i < 5; i++)
		{
			int lat = latFrom + rand.nextInt(latTo - latFrom);
			int lon = lonFrom + rand.nextInt(lonTo - lonFrom);
			System.out.println(i + " " + lat + " " + lon);
			NearbyLocationsResult result = queryNearbyLocations(EnumSet.of(LocationType.STATION), new Location(LocationType.STATION, lat, lon), 0, 3);
<<<<<<< HEAD
			if (result.status == NearbyLocationsResult.Status.OK) {
=======
			if (result.status == NearbyLocationsResult.Status.OK)
			{
>>>>>>> e71f33ff
				stations.addAll(result.locations);
			}
		}
		Set<Line> lines = new TreeSet<Line>();
		for (Location station : stations)
		{
<<<<<<< HEAD
			@SuppressWarnings("deprecation")
			QueryDeparturesResult qdr = provider.queryDepartures(station.id, new Date(115, 2, 16, 2, 0, 0), 100, false);
=======
			QueryDeparturesResult qdr = provider.queryDepartures(station.id, Iso8601Format.parseDateTime("2015-03-16 02:00:00"), 100, false);
>>>>>>> e71f33ff
			if (qdr.status == QueryDeparturesResult.Status.OK)
			{
				for (StationDepartures stationDepartures : qdr.stationDepartures)
				{
					final List<LineDestination> stationDeparturesLines = stationDepartures.lines;
					if (stationDeparturesLines != null)
					{
						for (LineDestination ld : stationDeparturesLines)
						{
							lines.add(ld.line);
						}
					}
				}
			}
		}

		for (Location station : stations)
		{
			System.out.println(station.toString());
		}
		for (Line line : lines)
		{
			final Product product = line.product;
			if (product != null)
			{
				if (product.equals(Product.BUS))
				{
					final Style style = line.style;
					if (style != null)
					{
						System.out.printf("%s %6x\n", line.label, style.backgroundColor);
					}
				}
			}
		}
	}

	@Ignore
	@Test
	public void crawlStationsAndLinesNRW() throws Exception
	{
		crawlStationsAndLines(50500000, 51600000, 6200000, 7600000);
	}

	@Ignore
	@Test
	public void crawlStationsAndLinesCologne() throws Exception
	{
		crawlStationsAndLines(50828176, 51083369, 6770942, 7161643);
	}

	@Ignore
	@Test
	public void crawlStationsAndLinesBonn() throws Exception
	{
		crawlStationsAndLines(50632639, 50774408, 7019582, 7209096);
	}

	@Ignore
	@Test
	public void crawlStationsAndLinesDuesseldorf() throws Exception
	{
		crawlStationsAndLines(51123960, 51353094, 6689381, 6940006);
	}

	@Ignore
	@Test
	public void crawlStationsAndLinesEssen() throws Exception
	{
		crawlStationsAndLines(51347508, 51533689, 6893109, 7137554);
	}
}<|MERGE_RESOLUTION|>--- conflicted
+++ resolved
@@ -426,17 +426,9 @@
 	@Test
 	public void testTripByAddressAndEmptyPolygon() throws Exception
 	{
-<<<<<<< HEAD
-		@SuppressWarnings("deprecation")
-		final QueryTripsResult result = queryTrips(new Location(LocationType.ADDRESS, null /* id */, 50909350, 6676310, "Kerpen-Sindorf",
-				"Erftstraße 43"), null,
-				new Location(LocationType.ADDRESS, null /* id */, 50923000, 6818440, "Frechen", "Zedernweg 1"), new Date(115, 2, 17, 21, 11, 18), true,
-				Product.ALL, WalkSpeed.NORMAL, Accessibility.NEUTRAL);
-=======
 		final QueryTripsResult result = queryTrips(new Location(LocationType.ADDRESS, null /* id */, 50909350, 6676310, "Kerpen-Sindorf",
 				"Erftstraße 43"), null, new Location(LocationType.ADDRESS, null /* id */, 50923000, 6818440, "Frechen", "Zedernweg 1"),
 				Iso8601Format.parseDateTime("2015-03-17 21:11:18"), true, Product.ALL, WalkSpeed.NORMAL, Accessibility.NEUTRAL);
->>>>>>> e71f33ff
 		print(result);
 		assertEquals(QueryTripsResult.Status.OK, result.status);
 		assertTrue(result.trips.size() > 0);
@@ -536,24 +528,15 @@
 			int lon = lonFrom + rand.nextInt(lonTo - lonFrom);
 			System.out.println(i + " " + lat + " " + lon);
 			NearbyLocationsResult result = queryNearbyLocations(EnumSet.of(LocationType.STATION), new Location(LocationType.STATION, lat, lon), 0, 3);
-<<<<<<< HEAD
-			if (result.status == NearbyLocationsResult.Status.OK) {
-=======
 			if (result.status == NearbyLocationsResult.Status.OK)
 			{
->>>>>>> e71f33ff
 				stations.addAll(result.locations);
 			}
 		}
 		Set<Line> lines = new TreeSet<Line>();
 		for (Location station : stations)
 		{
-<<<<<<< HEAD
-			@SuppressWarnings("deprecation")
-			QueryDeparturesResult qdr = provider.queryDepartures(station.id, new Date(115, 2, 16, 2, 0, 0), 100, false);
-=======
 			QueryDeparturesResult qdr = provider.queryDepartures(station.id, Iso8601Format.parseDateTime("2015-03-16 02:00:00"), 100, false);
->>>>>>> e71f33ff
 			if (qdr.status == QueryDeparturesResult.Status.OK)
 			{
 				for (StationDepartures stationDepartures : qdr.stationDepartures)
