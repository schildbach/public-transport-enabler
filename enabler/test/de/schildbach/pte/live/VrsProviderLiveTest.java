/*
 * Copyright 2015 the original author or authors.
 *
 * This program is free software: you can redistribute it and/or modify
 * it under the terms of the GNU General Public License as published by
 * the Free Software Foundation, either version 3 of the License, or
 * (at your option) any later version.
 *
 * This program is distributed in the hope that it will be useful,
 * but WITHOUT ANY WARRANTY; without even the implied warranty of
 * MERCHANTABILITY or FITNESS FOR A PARTICULAR PURPOSE.  See the
 * GNU General Public License for more details.
 *
 * You should have received a copy of the GNU General Public License
 * along with this program.  If not, see <http://www.gnu.org/licenses/>.
 */

package de.schildbach.pte.live;

import static org.hamcrest.CoreMatchers.hasItem;
import static org.junit.Assert.assertEquals;
import static org.junit.Assert.assertNotNull;
import static org.junit.Assert.assertThat;
import static org.junit.Assert.assertTrue;

import java.net.SocketTimeoutException;
import java.util.Comparator;
import java.util.Date;
import java.util.EnumSet;
import java.util.List;
import java.util.Random;
import java.util.Set;
import java.util.TreeSet;

import org.junit.Ignore;
import org.junit.Test;

import com.google.common.collect.ComparisonChain;

import de.schildbach.pte.NetworkProvider.Accessibility;
import de.schildbach.pte.NetworkProvider.WalkSpeed;
import de.schildbach.pte.VrsProvider;
import de.schildbach.pte.dto.Line;
import de.schildbach.pte.dto.LineDestination;
import de.schildbach.pte.dto.Location;
import de.schildbach.pte.dto.LocationType;
import de.schildbach.pte.dto.NearbyLocationsResult;
import de.schildbach.pte.dto.Product;
import de.schildbach.pte.dto.QueryDeparturesResult;
import de.schildbach.pte.dto.QueryTripsResult;
import de.schildbach.pte.dto.StationDepartures;
import de.schildbach.pte.dto.Style;
import de.schildbach.pte.dto.SuggestLocationsResult;
import de.schildbach.pte.util.Iso8601Format;

/**
 * @author Michael Dyrna
 */
public class VrsProviderLiveTest extends AbstractProviderLiveTest
{
	public VrsProviderLiveTest()
	{
		super(new VrsProvider());
	}

	@Test
	public void nearbyStations() throws Exception
	{
		final NearbyLocationsResult result = queryNearbyStations(new Location(LocationType.STATION, "8"));
		print(result);
	}

	@Test
	public void nearbyStationsByCoordinate() throws Exception
	{
		final NearbyLocationsResult result = queryNearbyStations(Location.coord(51218693, 6777785));
		print(result);

		final NearbyLocationsResult result2 = queryNearbyStations(Location.coord(51719648, 8754330));
		print(result2);
	}

	@Test
	public void nearbyLocationsByCoordinate() throws Exception
	{
		final NearbyLocationsResult result = queryNearbyLocations(EnumSet.of(LocationType.STATION), Location.coord(50732100, 7096820), 100, 1);
		print(result);

		final NearbyLocationsResult result2 = queryNearbyLocations(EnumSet.of(LocationType.ADDRESS), Location.coord(50732100, 7096820));
		print(result2);

		final NearbyLocationsResult result3 = queryNearbyLocations(EnumSet.of(LocationType.POI), Location.coord(50732100, 7096820));
		print(result3);

		final NearbyLocationsResult result4 = queryNearbyLocations(EnumSet.of(LocationType.ADDRESS, LocationType.STATION),
				Location.coord(50732100, 7096820));
		print(result4);
	}

	@Test
	public void nearbyLocationsByRandomCoordinates() throws Exception
	{
		Random rand = new Random(new Date().getTime());
		final int LAT_FROM = 50500000;
		final int LAT_TO = 51600000;
		final int LON_FROM = 6200000;
		final int LON_TO = 7600000;
		for (int i = 0; i < 10; i++)
		{
			int lat = LAT_FROM + rand.nextInt(LAT_TO - LAT_FROM);
			int lon = LON_FROM + rand.nextInt(LON_TO - LON_FROM);
			NearbyLocationsResult result = queryNearbyLocations(EnumSet.of(LocationType.ANY), Location.coord(lat, lon));
			System.out.println(result);
			assertNotNull(result.locations);
			assertNotNull(result.locations.get(0));
		}
	}

	@Test
	public void nearbyStationsWithLimits() throws Exception
	{
		final NearbyLocationsResult result = queryNearbyLocations(EnumSet.of(LocationType.STATION), Location.coord(50732100, 7096820), 0, 0);
		print(result);

		final NearbyLocationsResult result2 = queryNearbyLocations(EnumSet.of(LocationType.STATION), Location.coord(50732100, 7096820), 0, 50);
		print(result2);

		final NearbyLocationsResult result3 = queryNearbyLocations(EnumSet.of(LocationType.STATION), Location.coord(50732100, 7096820), 1000, 50);
		print(result3);
	}

	@Test
	public void nearbyLocationsEmpty() throws Exception
	{
		final NearbyLocationsResult result = queryNearbyLocations(EnumSet.allOf(LocationType.class), Location.coord(1, 0), 0, 0);
		print(result);
		assertEquals(0, result.locations.size());
	}

	private static void printLineDestinations(final QueryDeparturesResult result)
	{
		for (StationDepartures stationDepartures : result.stationDepartures)
		{
			final List<LineDestination> lines = stationDepartures.lines;
			if (lines != null)
			{
				for (LineDestination lineDestination : lines)
				{
					System.out.println(lineDestination.line + " to " + lineDestination.destination);
				}
			}
		}
	}

	@Test
	public void queryDeparturesBonnHbf() throws Exception
	{
		final QueryDeparturesResult result = queryDepartures("687", false);
		print(result);
		printLineDestinations(result);
	}

	@Test
	public void queryDeparturesKoelnHbf() throws Exception
	{
		final QueryDeparturesResult result = queryDepartures("8", false);
		print(result);
		printLineDestinations(result);
	}

	@Test
	public void queryManyDepartures() throws Exception
	{
		Random rand = new Random(new Date().getTime());
		for (int i = 0; i < 10; i++)
		{
			Integer id = 1 + rand.nextInt(20000);
			try
			{
				final QueryDeparturesResult result = queryDepartures(id.toString(), false);
				if (result.status == QueryDeparturesResult.Status.OK)
				{
					print(result);
					printLineDestinations(result);
				}
				else
				{
					System.out.println("Status is " + result.status);
				}
			}
			catch (SocketTimeoutException ex)
			{
				System.out.println("SocketTimeoutException: " + ex);
			}
		}
	}

	@Test
	public void suggestLocationsIncomplete() throws Exception
	{
		final SuggestLocationsResult stationResult = suggestLocations("Beuel");
		print(stationResult);

		final SuggestLocationsResult addressResult = suggestLocations("Lützow 41 Köln");
		print(addressResult);

		final SuggestLocationsResult poiResult = suggestLocations("Schokolade");
		print(poiResult);
	}

	@Test
	public void suggestLocationsWithUmlaut() throws Exception
	{
		final SuggestLocationsResult result = suggestLocations("grün");
		print(result);
	}

	@Test
	public void suggestLocationsIdentified() throws Exception
	{
		final SuggestLocationsResult result = suggestLocations("Düsseldorf, Am Frohnhof");
		print(result);
	}

	@Test
	public void suggestLocationsCoverage() throws Exception
	{
		final SuggestLocationsResult cologneResult = suggestLocations("Köln Ebertplatz");
		print(cologneResult);
		assertThat(cologneResult.getLocations(), hasItem(new Location(LocationType.STATION, "35")));

		final SuggestLocationsResult dortmundResult = suggestLocations("Dortmund Zugstraße");
		print(dortmundResult);
		assertThat(dortmundResult.getLocations(), hasItem(new Location(LocationType.STATION, "54282")));

		final SuggestLocationsResult duesseldorfResult = suggestLocations("Düsseldorf Sternstraße");
		print(duesseldorfResult);
		assertThat(duesseldorfResult.getLocations(), hasItem(new Location(LocationType.STATION, "52839")));

		final SuggestLocationsResult muensterResult = suggestLocations("Münster Vennheideweg");
		print(muensterResult);
		assertThat(muensterResult.getLocations(), hasItem(new Location(LocationType.STATION, "41112")));

		final SuggestLocationsResult aachenResult = suggestLocations("Aachen Elisenbrunnen");
		print(aachenResult);
		assertThat(aachenResult.getLocations(), hasItem(new Location(LocationType.STATION, "20580")));

		final SuggestLocationsResult bonnResult = suggestLocations("Bonn Konrad-Adenauer-Platz");
		print(aachenResult);
		assertThat(bonnResult.getLocations(), hasItem(new Location(LocationType.STATION, "1500")));
	}

	@Test
	public void suggestLocationsCity() throws Exception
	{
		final SuggestLocationsResult result = suggestLocations("Düsseldorf");
		print(result);
	}

	@Test
	public void suggestManyLocations() throws Exception
	{
		Random rand = new Random(new Date().getTime());
		for (int i = 0; i < 10; i++)
		{
			String s = "";
			int len = rand.nextInt(256);
			for (int j = 0; j < len; j++)
			{
				char c = (char) ('a' + rand.nextInt(26));
				s += c;
			}
			final SuggestLocationsResult result = suggestLocations(s);
			System.out.print(s + " => ");
			print(result);
		}
	}

	@Test
	public void anyTripAmbiguous() throws Exception
	{
		final QueryTripsResult result = queryTrips(new Location(LocationType.ANY, null, null, "Köln"), new Location(LocationType.ANY, null, null,
				"Leverkusen"), new Location(LocationType.ANY, null, null, "Bonn"), new Date(), true, Product.ALL, WalkSpeed.NORMAL,
				Accessibility.NEUTRAL);
		assertEquals(QueryTripsResult.Status.AMBIGUOUS, result.status);
		assertNotNull(result.ambiguousFrom);
		assertNotNull(result.ambiguousVia);
		assertNotNull(result.ambiguousTo);
	}

	@Test
	public void anyTripUnique() throws Exception
	{
		final QueryTripsResult result = queryTrips(new Location(LocationType.ANY, null, null, "T-Mobile"), null, new Location(LocationType.ANY, null,
				null, "Schauspielhalle"), new Date(), true, Product.ALL, WalkSpeed.NORMAL, Accessibility.NEUTRAL);
		print(result);
		assertEquals(QueryTripsResult.Status.OK, result.status);
	}

	@Test
	public void anyTripUnknown() throws Exception
	{
		final QueryTripsResult result = queryTrips(new Location(LocationType.ANY, null, null, "\1"), null, new Location(LocationType.ANY, null, null,
				"\2"), new Date(), true, Product.ALL, WalkSpeed.NORMAL, Accessibility.NEUTRAL);
		assertEquals(QueryTripsResult.Status.UNKNOWN_FROM, result.status);
	}

	@Test
	public void tripEarlierLater() throws Exception
	{
		final QueryTripsResult result = queryTrips(new Location(LocationType.STATION, "8"), null, new Location(LocationType.STATION, "9"),
				new Date(), true, Product.ALL, WalkSpeed.NORMAL, Accessibility.NEUTRAL);
		assertEquals(QueryTripsResult.Status.OK, result.status);
		assertTrue(result.trips.size() > 0);
		print(result);

		final QueryTripsResult laterResult = queryMoreTrips(result.context, true);
		assertEquals(QueryTripsResult.Status.OK, laterResult.status);
		assertTrue(laterResult.trips.size() > 0);
		print(laterResult);

		final QueryTripsResult later2Result = queryMoreTrips(laterResult.context, true);
		assertEquals(QueryTripsResult.Status.OK, later2Result.status);
		assertTrue(later2Result.trips.size() > 0);
		print(later2Result);

		final QueryTripsResult earlierResult = queryMoreTrips(later2Result.context, false);
		assertEquals(QueryTripsResult.Status.OK, earlierResult.status);
		assertTrue(earlierResult.trips.size() > 0);
		print(earlierResult);
	}

	@Test
	public void tripEarlierLaterCologneBerlin() throws Exception
	{
		final QueryTripsResult result = queryTrips(new Location(LocationType.STATION, "1"), null, new Location(LocationType.STATION, "11458"),
				new Date(), true, Product.ALL, WalkSpeed.NORMAL, Accessibility.NEUTRAL);
		assertEquals(QueryTripsResult.Status.OK, result.status);
		assertTrue(result.trips.size() > 0);
		print(result);

		System.out.println("And now earlier...");

		final QueryTripsResult earlierResult = queryMoreTrips(result.context, false);
		assertEquals(QueryTripsResult.Status.OK, earlierResult.status);
		assertTrue(earlierResult.trips.size() > 0);
		print(earlierResult);
	}

	@Test
	public void testTripWithProductFilter() throws Exception
	{
		final QueryTripsResult result = queryTrips(new Location(LocationType.STATION, "1504"), null, new Location(LocationType.STATION, "1"),
				new Date(), true, EnumSet.of(Product.ON_DEMAND, Product.SUBWAY, Product.FERRY, Product.TRAM, Product.CABLECAR, Product.BUS),
				WalkSpeed.NORMAL, Accessibility.NEUTRAL);
		assertEquals(QueryTripsResult.Status.OK, result.status);
		assertTrue(result.trips.size() > 0);
		print(result);
	}

	@Test
	public void testTripBeuelKoelnSued() throws Exception
	{
		final QueryTripsResult result = queryTrips(new Location(LocationType.STATION, "1504"), null, new Location(LocationType.STATION, "25"),
				new Date(), true, Product.ALL, WalkSpeed.NORMAL, Accessibility.NEUTRAL);
		print(result);
		assertEquals(QueryTripsResult.Status.OK, result.status);
		assertTrue(result.trips.size() > 0);
	}

	@Test
	public void testTripBonnHbfBonnBeuel() throws Exception
	{
		final QueryTripsResult result = queryTrips(new Location(LocationType.STATION, "687"), null, new Location(LocationType.STATION, "1504"),
				new Date(), true, Product.ALL, WalkSpeed.NORMAL, Accessibility.NEUTRAL);
		print(result);
		assertEquals(QueryTripsResult.Status.OK, result.status);
		assertTrue(result.trips.size() > 0);
	}

	@Test
	public void testTripBonnHbfDorotheenstr() throws Exception
	{
		final QueryTripsResult result = queryTrips(new Location(LocationType.STATION, "687"), null, new Location(LocationType.STATION, "1150"),
				new Date(), true, Product.ALL, WalkSpeed.NORMAL, Accessibility.NEUTRAL);
		print(result);
		assertEquals(QueryTripsResult.Status.OK, result.status);
		assertTrue(result.trips.size() > 0);
	}

	@Test
	public void testTripKoelnHbfBresslauerPlatz() throws Exception
	{
		final QueryTripsResult result = queryTrips(new Location(LocationType.STATION, "8"), null, new Location(LocationType.STATION, "9"),
				new Date(), true, Product.ALL, WalkSpeed.NORMAL, Accessibility.NEUTRAL);
		print(result);
		assertEquals(QueryTripsResult.Status.OK, result.status);
		assertTrue(result.trips.size() > 0);
	}

	@Test
	public void testTripDuerenLammersdorf() throws Exception
	{
		final QueryTripsResult result = queryTrips(new Location(LocationType.STATION, "6868"), null, new Location(LocationType.STATION, "21322"),
				new Date(), true, Product.ALL, WalkSpeed.NORMAL, Accessibility.NEUTRAL);
		print(result);
		assertEquals(QueryTripsResult.Status.OK, result.status);
		assertTrue(result.trips.size() > 0);
	}

	@Test
	public void testTripEhrenfeldNeumarkt() throws Exception
	{
		final QueryTripsResult result = queryTrips(new Location(LocationType.STATION, "251"), null, new Location(LocationType.STATION, "2"),
				new Date(), true, Product.ALL, WalkSpeed.NORMAL, Accessibility.NEUTRAL);
		print(result);
		assertEquals(QueryTripsResult.Status.OK, result.status);
		assertTrue(result.trips.size() > 0);
	}

	@Test
	public void testTripCologneWickede() throws Exception
	{
		final QueryTripsResult result = queryTrips(new Location(LocationType.STATION, "8"), null, new Location(LocationType.STATION, "10781"),
<<<<<<< HEAD
				new Date(), true, EnumSet.of(Product.REGIONAL_TRAIN, Product.SUBURBAN_TRAIN, Product.SUBWAY, Product.TRAM), WalkSpeed.NORMAL, Accessibility.NEUTRAL);
=======
				new Date(), true, EnumSet.of(Product.REGIONAL_TRAIN, Product.SUBURBAN_TRAIN, Product.SUBWAY, Product.TRAM), WalkSpeed.NORMAL,
				Accessibility.NEUTRAL);
>>>>>>> 7545abea
		print(result);
		assertEquals(QueryTripsResult.Status.OK, result.status);
		assertTrue(result.trips.size() > 0);
	}

	@Test
	public void testTripByCoord() throws Exception
	{
		final QueryTripsResult result = queryTrips(Location.coord(50740530, 7129200), null, Location.coord(50933930, 6932440), new Date(), true,
				Product.ALL, WalkSpeed.NORMAL, Accessibility.NEUTRAL);
		print(result);
		assertEquals(QueryTripsResult.Status.OK, result.status);
		assertTrue(result.trips.size() > 0);
	}

	@Test
	public void testTripByAddressAndEmptyPolygon() throws Exception
	{
		final QueryTripsResult result = queryTrips(new Location(LocationType.ADDRESS, null /* id */, 50909350, 6676310, "Kerpen-Sindorf",
				"Erftstraße 43"), null, new Location(LocationType.ADDRESS, null /* id */, 50923000, 6818440, "Frechen", "Zedernweg 1"),
				Iso8601Format.parseDateTime("2015-03-17 21:11:18"), true, Product.ALL, WalkSpeed.NORMAL, Accessibility.NEUTRAL);
		print(result);
		assertEquals(QueryTripsResult.Status.OK, result.status);
		assertTrue(result.trips.size() > 0);
	}

	@Test
	public void testTripWithSurchargeInfo() throws Exception
	{
		final QueryTripsResult result = queryTrips(new Location(LocationType.STATION, "687"), null, new Location(LocationType.STATION, "892"),
				new Date(), true, Product.ALL, WalkSpeed.NORMAL, Accessibility.NEUTRAL);
		print(result);
		assertEquals(QueryTripsResult.Status.OK, result.status);
		assertTrue(result.trips.size() > 0);
	}

	@Test
	public void testTripAachenEschweilerBus() throws Exception
	{
		final QueryTripsResult result = queryTrips(new Location(LocationType.STATION, "10004"), null, new Location(LocationType.STATION, "10003"),
				new Date(), true, EnumSet.of(Product.BUS), WalkSpeed.NORMAL, Accessibility.NEUTRAL);
		print(result);
		assertEquals(QueryTripsResult.Status.OK, result.status);
		assertTrue(result.trips.size() > 0);
	}

	private void manyRandomTrips(int latFrom, int latTo, int lonFrom, int lonTo) throws Exception
	{
		Random rand = new Random(new Date().getTime());
		int errors = 0;
		long startTime = System.currentTimeMillis();
		for (int i = 0; i < 5; i++)
		{
			try
			{
				int fromLat = latFrom + rand.nextInt(latTo - latFrom);
				int fromLon = lonFrom + rand.nextInt(lonTo - lonFrom);
				int toLat = latFrom + rand.nextInt(latTo - latFrom);
				int toLon = lonFrom + rand.nextInt(lonTo - lonFrom);
				final QueryTripsResult result = queryTrips(Location.coord(fromLat, fromLon), null, Location.coord(toLat, toLon), new Date(), true,
						Product.ALL, WalkSpeed.NORMAL, Accessibility.NEUTRAL);
				System.out.println("# " + (i + 1));
				if (result.status.equals(QueryTripsResult.Status.OK))
				{
					print(result);
				}
				else
				{
					System.out.println("Status is " + result.status);
					errors++;
				}
			}
			catch (SocketTimeoutException ex)
			{
				System.out.println("SocketTimeoutException: " + ex);
				errors++;
			}
		}
		final long stopTime = System.currentTimeMillis();
		final long elapsedTime = stopTime - startTime;
		System.out.println("Elapsed: " + (elapsedTime / 1000) + " seconds");
		System.out.println("Errors: " + errors);
	}

	@Ignore
	@Test
	public void manyRandomTripsNRW() throws Exception
	{
		manyRandomTrips(50500000, 51600000, 6200000, 7600000);
	}

	@Ignore
	@Test
	public void manyRandomTripsCologne() throws Exception
	{
		manyRandomTrips(50828176, 51083369, 6770942, 7161643);
	}

	@Ignore
	@Test
	public void manyRandomTripsBonn() throws Exception
	{
		manyRandomTrips(50632639, 50774408, 7019582, 7209096);
	}

	@Ignore
	@Test
	public void manyRandomTripsDuesseldorf() throws Exception
	{
		manyRandomTrips(51123960, 51353094, 6689381, 6940006);
	}

	private static class LocationComparator implements Comparator<Location>
	{
		public int compare(Location o1, Location o2)
		{
			return ComparisonChain.start().compare(o1.name, o2.name).result();
		}
	}

	private void crawlStationsAndLines(int latFrom, int latTo, int lonFrom, int lonTo) throws Exception
	{
		Set<Location> stations = new TreeSet<Location>(new LocationComparator());
		Random rand = new Random(new Date().getTime());
		for (int i = 0; i < 5; i++)
		{
			int lat = latFrom + rand.nextInt(latTo - latFrom);
			int lon = lonFrom + rand.nextInt(lonTo - lonFrom);
			System.out.println(i + " " + lat + " " + lon);
			NearbyLocationsResult result = queryNearbyLocations(EnumSet.of(LocationType.STATION), Location.coord(lat, lon), 0, 3);
			if (result.status == NearbyLocationsResult.Status.OK)
			{
				stations.addAll(result.locations);
			}
		}
		Set<Line> lines = new TreeSet<Line>();
		for (Location station : stations)
		{
			QueryDeparturesResult qdr = provider.queryDepartures(station.id, Iso8601Format.parseDateTime("2015-03-16 02:00:00"), 100, false);
			if (qdr.status == QueryDeparturesResult.Status.OK)
			{
				for (StationDepartures stationDepartures : qdr.stationDepartures)
				{
					final List<LineDestination> stationDeparturesLines = stationDepartures.lines;
					if (stationDeparturesLines != null)
					{
						for (LineDestination ld : stationDeparturesLines)
						{
							lines.add(ld.line);
						}
					}
				}
			}
		}

		for (Location station : stations)
		{
			System.out.println(station.toString());
		}
		for (Line line : lines)
		{
			final Product product = line.product;
			if (product != null)
			{
				if (product.equals(Product.BUS))
				{
					final Style style = line.style;
					if (style != null)
					{
						System.out.printf("%s %6x\n", line.label, style.backgroundColor);
					}
				}
			}
		}
	}

	@Ignore
	@Test
	public void crawlStationsAndLinesNRW() throws Exception
	{
		crawlStationsAndLines(50500000, 51600000, 6200000, 7600000);
	}

	@Ignore
	@Test
	public void crawlStationsAndLinesCologne() throws Exception
	{
		crawlStationsAndLines(50828176, 51083369, 6770942, 7161643);
	}

	@Ignore
	@Test
	public void crawlStationsAndLinesBonn() throws Exception
	{
		crawlStationsAndLines(50632639, 50774408, 7019582, 7209096);
	}

	@Ignore
	@Test
	public void crawlStationsAndLinesDuesseldorf() throws Exception
	{
		crawlStationsAndLines(51123960, 51353094, 6689381, 6940006);
	}

	@Ignore
	@Test
	public void crawlStationsAndLinesEssen() throws Exception
	{
		crawlStationsAndLines(51347508, 51533689, 6893109, 7137554);
	}
}<|MERGE_RESOLUTION|>--- conflicted
+++ resolved
@@ -422,12 +422,8 @@
 	public void testTripCologneWickede() throws Exception
 	{
 		final QueryTripsResult result = queryTrips(new Location(LocationType.STATION, "8"), null, new Location(LocationType.STATION, "10781"),
-<<<<<<< HEAD
-				new Date(), true, EnumSet.of(Product.REGIONAL_TRAIN, Product.SUBURBAN_TRAIN, Product.SUBWAY, Product.TRAM), WalkSpeed.NORMAL, Accessibility.NEUTRAL);
-=======
 				new Date(), true, EnumSet.of(Product.REGIONAL_TRAIN, Product.SUBURBAN_TRAIN, Product.SUBWAY, Product.TRAM), WalkSpeed.NORMAL,
 				Accessibility.NEUTRAL);
->>>>>>> 7545abea
 		print(result);
 		assertEquals(QueryTripsResult.Status.OK, result.status);
 		assertTrue(result.trips.size() > 0);
