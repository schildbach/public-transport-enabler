/*
 * Copyright 2016 the original author or authors.
 *
 * This program is free software: you can redistribute it and/or modify
 * it under the terms of the GNU General Public License as published by
 * the Free Software Foundation, either version 3 of the License, or
 * (at your option) any later version.
 *
 * This program is distributed in the hope that it will be useful,
 * but WITHOUT ANY WARRANTY; without even the implied warranty of
 * MERCHANTABILITY or FITNESS FOR A PARTICULAR PURPOSE.  See the
 * GNU General Public License for more details.
 *
 * You should have received a copy of the GNU General Public License
 * along with this program.  If not, see <http://www.gnu.org/licenses/>.
 */

package de.schildbach.pte;

import de.schildbach.pte.dto.Product;
import de.schildbach.pte.dto.Style;
import de.schildbach.pte.dto.Style.Shape;

import okhttp3.HttpUrl;

/**
 * @author Anthony Chaput
 */
public class FranceSouthEastProvider extends AbstractNavitiaProvider {
    private static String API_REGION = "fr-se";

    public FranceSouthEastProvider(final HttpUrl apiBase, final String authorization) {
        super(NetworkId.FRANCESOUTHEAST, apiBase, authorization);

        setTimeZone("Europe/Paris");
    }

    public FranceSouthEastProvider(final String authorization) {
        super(NetworkId.FRANCESOUTHEAST, authorization);

        setTimeZone("Europe/Paris");
    }

    @Override
    public String region() {
        return API_REGION;
    }
<<<<<<< HEAD

    @Override
    protected Style getLineStyle(final String network, final Product product, final String code, final String color) {
        switch (product) {
        case REGIONAL_TRAIN: {
            // TER + Intercités
            return new Style(Style.parseColor(color), computeForegroundColor(color));
        }
        case SUBURBAN_TRAIN: {
            return new Style(Style.parseColor(color), computeForegroundColor(color));
        }
        case TRAM: {
            // Tram
            return new Style(Shape.CIRCLE, Style.TRANSPARENT, Style.parseColor(color), Style.parseColor(color));
        }
        case BUS: {
            // Bus + Transgironde
            return new Style(Shape.ROUNDED, Style.parseColor(color), computeForegroundColor(color));
        }
        case FERRY: {
            // Batcub
            return new Style(Shape.ROUNDED, Style.parseColor(color), computeForegroundColor(color));
        }
        case SUBWAY: {
            // Toulouse subway (from Tisseo network)
            return new Style(Shape.ROUNDED, Style.parseColor(color), computeForegroundColor(color));
        }
        default:
            return super.getLineStyle(network, product, code, color);
        }
    }

    @Override
    protected String getAddressName(final String name, final String houseNumber) {
        return houseNumber + " " + name;
    }
=======
>>>>>>> 0b8579f8
}<|MERGE_RESOLUTION|>--- conflicted
+++ resolved
@@ -45,43 +45,9 @@
     public String region() {
         return API_REGION;
     }
-<<<<<<< HEAD
-
-    @Override
-    protected Style getLineStyle(final String network, final Product product, final String code, final String color) {
-        switch (product) {
-        case REGIONAL_TRAIN: {
-            // TER + Intercités
-            return new Style(Style.parseColor(color), computeForegroundColor(color));
-        }
-        case SUBURBAN_TRAIN: {
-            return new Style(Style.parseColor(color), computeForegroundColor(color));
-        }
-        case TRAM: {
-            // Tram
-            return new Style(Shape.CIRCLE, Style.TRANSPARENT, Style.parseColor(color), Style.parseColor(color));
-        }
-        case BUS: {
-            // Bus + Transgironde
-            return new Style(Shape.ROUNDED, Style.parseColor(color), computeForegroundColor(color));
-        }
-        case FERRY: {
-            // Batcub
-            return new Style(Shape.ROUNDED, Style.parseColor(color), computeForegroundColor(color));
-        }
-        case SUBWAY: {
-            // Toulouse subway (from Tisseo network)
-            return new Style(Shape.ROUNDED, Style.parseColor(color), computeForegroundColor(color));
-        }
-        default:
-            return super.getLineStyle(network, product, code, color);
-        }
-    }
 
     @Override
     protected String getAddressName(final String name, final String houseNumber) {
         return houseNumber + " " + name;
     }
-=======
->>>>>>> 0b8579f8
 }