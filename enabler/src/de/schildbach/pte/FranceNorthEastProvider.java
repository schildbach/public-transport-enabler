/*
 * Copyright 2016 the original author or authors.
 *
 * This program is free software: you can redistribute it and/or modify
 * it under the terms of the GNU General Public License as published by
 * the Free Software Foundation, either version 3 of the License, or
 * (at your option) any later version.
 *
 * This program is distributed in the hope that it will be useful,
 * but WITHOUT ANY WARRANTY; without even the implied warranty of
 * MERCHANTABILITY or FITNESS FOR A PARTICULAR PURPOSE. See the
 * GNU General Public License for more details.
 *
 * You should have received a copy of the GNU General Public License
 * along with this program. If not, see <http://www.gnu.org/licenses/>.
 */

package de.schildbach.pte;

import de.schildbach.pte.dto.Product;
import de.schildbach.pte.dto.Style;
import de.schildbach.pte.dto.Style.Shape;

import okhttp3.HttpUrl;

/**
 * @author Nicolas Derive
 * @author Stéphane Guillou
 */
public class FranceNorthEastProvider extends AbstractNavitiaProvider {
    private static String API_REGION = "fr-ne";
    // dataset available at: https://navitia.opendatasoft.com/explore/dataset/fr-ne/

    public FranceNorthEastProvider(final HttpUrl apiBase, final String authorization) {
        super(NetworkId.FRANCENORTHEAST, apiBase, authorization);

        setTimeZone("Europe/Paris");
    }

    public FranceNorthEastProvider(final String authorization) {
        super(NetworkId.FRANCENORTHEAST, authorization);

        setTimeZone("Europe/Paris");
    }

    @Override
    public String region() {
        return API_REGION;
    }
<<<<<<< HEAD

    @Override
    protected Style getLineStyle(final String network, final Product product, final String code, final String color) {
        switch (product) {
        case REGIONAL_TRAIN: {
            // Rail (route_type = 2) for TER and Corail Intercité/Lunéa (all SNCF)
            return new Style(Style.parseColor(color), computeForegroundColor(color));
        }
        case SUBURBAN_TRAIN: {
            // Rail (route_type = 2) for Transilien (SNCF)
            return new Style(Style.parseColor(color), computeForegroundColor(color));
        }
        case TRAM: {
            // Tram (route_type = 0) for Strasboug (CTS) and Nancy (Stan)
            return new Style(Shape.RECT, Style.parseColor(color), computeForegroundColor(color));
        }
        case BUS: {
            // Bus (route_type = 3)
            return new Style(Shape.ROUNDED, Style.parseColor(color), computeForegroundColor(color));
        }
        case SUBWAY: {
            // Subway (route_type = 1) for Lille (Transpole)
            return new Style(Shape.CIRCLE, Style.TRANSPARENT, Style.parseColor(color), Style.parseColor(color));
        }
        default:
            throw new IllegalArgumentException("Unhandled product: " + product);
        }
    }

    @Override
    protected String getAddressName(final String name, final String houseNumber) {
        return houseNumber + " " + name;
    }
=======
>>>>>>> 0b8579f8
}<|MERGE_RESOLUTION|>--- conflicted
+++ resolved
@@ -47,40 +47,9 @@
     public String region() {
         return API_REGION;
     }
-<<<<<<< HEAD
-
-    @Override
-    protected Style getLineStyle(final String network, final Product product, final String code, final String color) {
-        switch (product) {
-        case REGIONAL_TRAIN: {
-            // Rail (route_type = 2) for TER and Corail Intercité/Lunéa (all SNCF)
-            return new Style(Style.parseColor(color), computeForegroundColor(color));
-        }
-        case SUBURBAN_TRAIN: {
-            // Rail (route_type = 2) for Transilien (SNCF)
-            return new Style(Style.parseColor(color), computeForegroundColor(color));
-        }
-        case TRAM: {
-            // Tram (route_type = 0) for Strasboug (CTS) and Nancy (Stan)
-            return new Style(Shape.RECT, Style.parseColor(color), computeForegroundColor(color));
-        }
-        case BUS: {
-            // Bus (route_type = 3)
-            return new Style(Shape.ROUNDED, Style.parseColor(color), computeForegroundColor(color));
-        }
-        case SUBWAY: {
-            // Subway (route_type = 1) for Lille (Transpole)
-            return new Style(Shape.CIRCLE, Style.TRANSPARENT, Style.parseColor(color), Style.parseColor(color));
-        }
-        default:
-            throw new IllegalArgumentException("Unhandled product: " + product);
-        }
-    }
 
     @Override
     protected String getAddressName(final String name, final String houseNumber) {
         return houseNumber + " " + name;
     }
-=======
->>>>>>> 0b8579f8
 }