--- conflicted
+++ resolved
@@ -139,11 +139,7 @@
 		{
 			this.canQueryLater = false;
 		}
-<<<<<<< HEAD
-}
-=======
-	}
->>>>>>> 7545abea
+	}
 
 	private static class LocationWithPosition
 	{
@@ -839,13 +835,8 @@
 							{
 								arrivalPlanned = parseDateTime(viaJsonObject.getString("arrival"));
 							}
-<<<<<<< HEAD
-							final Stop intermediateStop = new Stop(viaLocation, false /* arrival */, arrivalPlanned, arrivalPredicted,
-									viaPosition, viaPosition);
-=======
 							final Stop intermediateStop = new Stop(viaLocation, false /* arrival */, arrivalPlanned, arrivalPredicted, viaPosition,
 									viaPosition);
->>>>>>> 7545abea
 							intermediateStops.add(intermediateStop);
 						}
 					}
@@ -977,12 +968,8 @@
 		}
 	}
 
-<<<<<<< HEAD
-	private static List<Fare> parseFare(final JSONObject costs) throws JSONException {
-=======
 	private static List<Fare> parseFare(final JSONObject costs) throws JSONException
 	{
->>>>>>> 7545abea
 		List<Fare> fares = new ArrayList<Fare>();
 		if (costs != null)
 		{
@@ -1002,12 +989,8 @@
 				Matcher matcher = nrwTarifPattern.matcher(text);
 				if (matcher.find())
 				{
-<<<<<<< HEAD
-					fares.add(new Fare(name, Fare.Type.ADULT, Currency.getInstance("EUR"), Float.parseFloat(matcher.group(0).replace(",", ".")), null /* level */, null /* units */));
-=======
 					fares.add(new Fare(name, Fare.Type.ADULT, Currency.getInstance("EUR"), Float.parseFloat(matcher.group(0).replace(",", ".")),
 							null /* level */, null /* units */));
->>>>>>> 7545abea
 				}
 			}
 		}
