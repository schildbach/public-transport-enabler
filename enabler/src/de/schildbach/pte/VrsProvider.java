/*
 * Copyright 2015 the original author or authors.
 *
 * This program is free software: you can redistribute it and/or modify
 * it under the terms of the GNU General Public License as published by
 * the Free Software Foundation, either version 3 of the License, or
 * (at your option) any later version.
 *
 * This program is distributed in the hope that it will be useful,
 * but WITHOUT ANY WARRANTY; without even the implied warranty of
 * MERCHANTABILITY or FITNESS FOR A PARTICULAR PURPOSE.  See the
 * GNU General Public License for more details.
 *
 * You should have received a copy of the GNU General Public License
 * along with this program.  If not, see <http://www.gnu.org/licenses/>.
 */

package de.schildbach.pte;

import java.io.IOException;
import java.text.ParseException;
import java.text.SimpleDateFormat;
import java.util.ArrayList;
import java.util.Calendar;
import java.util.Collections;
import java.util.Comparator;
import java.util.Currency;
import java.util.Date;
import java.util.EnumSet;
import java.util.GregorianCalendar;
import java.util.HashMap;
import java.util.HashSet;
import java.util.Iterator;
import java.util.List;
import java.util.Locale;
import java.util.Map;
import java.util.Set;
import java.util.TimeZone;
import java.util.regex.Matcher;
import java.util.regex.Pattern;

import javax.annotation.Nullable;

import org.json.JSONArray;
import org.json.JSONException;
import org.json.JSONObject;

import com.google.common.base.Charsets;
import com.google.common.base.Strings;

import de.schildbach.pte.dto.Departure;
import de.schildbach.pte.dto.Fare;
import de.schildbach.pte.dto.Line;
import de.schildbach.pte.dto.LineDestination;
import de.schildbach.pte.dto.Location;
import de.schildbach.pte.dto.LocationType;
import de.schildbach.pte.dto.NearbyLocationsResult;
import de.schildbach.pte.dto.Point;
import de.schildbach.pte.dto.Position;
import de.schildbach.pte.dto.Product;
import de.schildbach.pte.dto.QueryDeparturesResult;
import de.schildbach.pte.dto.QueryTripsContext;
import de.schildbach.pte.dto.QueryTripsResult;
import de.schildbach.pte.dto.ResultHeader;
import de.schildbach.pte.dto.StationDepartures;
import de.schildbach.pte.dto.Stop;
import de.schildbach.pte.dto.Style;
import de.schildbach.pte.dto.SuggestLocationsResult;
import de.schildbach.pte.dto.SuggestedLocation;
import de.schildbach.pte.dto.Trip;
import de.schildbach.pte.dto.Trip.Leg;
import de.schildbach.pte.util.ParserUtils;

/**
 * @author Michael Dyrna
 */
public class VrsProvider extends AbstractNetworkProvider
{
	@SuppressWarnings("serial")
	private static class Context implements QueryTripsContext
	{
		private Date lastDeparture = null;
		private Date firstArrival = null;
		public Location from;
		public Location via;
		public Location to;
		public Set<Product> products;

		private Context()
		{
		}

		public boolean canQueryLater()
		{
			return true;
		}

		public boolean canQueryEarlier()
		{
			return true;
		}

		public void departure(Date departure)
		{
			if (this.lastDeparture == null || this.lastDeparture.compareTo(departure) < 0)
			{
				this.lastDeparture = departure;
			}
		}

		public void arrival(Date arrival)
		{
			if (this.firstArrival == null || this.firstArrival.compareTo(arrival) > 0)
			{
				this.firstArrival = arrival;
			}
		}

		public Date getLastDeparture()
		{
			return this.lastDeparture;
		}

		public Date getFirstArrival()
		{
			return this.firstArrival;
		}
	}

	private static class LocationWithPosition
	{
		public LocationWithPosition(Location location, Position position)
		{
			this.location = location;
			this.position = position;
		}

		public Location location;
		public Position position;
	}

	// valid host names: www.vrsinfo.de, android.vrsinfo.de, ios.vrsinfo.de, ekap.vrsinfo.de (only SSL encrypted with
	// client certificate)
	// performance comparison March 2015 showed www.vrsinfo.de to be fastest for trips
	protected static final String API_BASE = "https://www.vrsinfo.de/index.php";
	protected static final String SERVER_PRODUCT = "vrs";

	@SuppressWarnings("serial")
	protected static final List<Pattern> nameWithPositionPatterns = new ArrayList<Pattern>()
	{
		{
			// Bonn Hauptbahnhof (ZOB) - Bussteig F2
			// Beuel Bf - D
			add(Pattern.compile("(.*) - (.*)"));
			// Breslauer Platz/Hbf (U) Gleis 2
			add(Pattern.compile("(.*) Gleis (.*)"));
			// Düren Bf (Bussteig D/E)
			add(Pattern.compile("(.*) \\(Bussteig (.*)\\)"));
		}
	};

	protected static final Map<String, Style> STYLES = new HashMap<String, Style>();

	static
	{
		// Schnellbusse VRR
		STYLES.put("BSB", new Style(Style.parseColor("#00919d"), Style.WHITE));

		// Stadtbahn Köln-Bonn
		STYLES.put("T1", new Style(Style.parseColor("#ed1c24"), Style.WHITE));
		STYLES.put("T3", new Style(Style.parseColor("#f680c5"), Style.WHITE));
		STYLES.put("T4", new Style(Style.parseColor("#f24dae"), Style.WHITE));
		STYLES.put("T5", new Style(Style.parseColor("#9c8dce"), Style.WHITE));
		STYLES.put("T7", new Style(Style.parseColor("#f57947"), Style.WHITE));
		STYLES.put("T9", new Style(Style.parseColor("#f5777b"), Style.WHITE));
		STYLES.put("T12", new Style(Style.parseColor("#80cc28"), Style.WHITE));
		STYLES.put("T13", new Style(Style.parseColor("#9e7b65"), Style.WHITE));
		STYLES.put("T15", new Style(Style.parseColor("#4dbd38"), Style.WHITE));
		STYLES.put("T16", new Style(Style.parseColor("#33baab"), Style.WHITE));
		STYLES.put("T18", new Style(Style.parseColor("#05a1e6"), Style.WHITE));
		STYLES.put("T61", new Style(Style.parseColor("#80cc28"), Style.WHITE));
		STYLES.put("T62", new Style(Style.parseColor("#4dbd38"), Style.WHITE));
		STYLES.put("T63", new Style(Style.parseColor("#73d2f6"), Style.WHITE));
		STYLES.put("T65", new Style(Style.parseColor("#b3db18"), Style.WHITE));
		STYLES.put("T66", new Style(Style.parseColor("#ec008c"), Style.WHITE));
		STYLES.put("T67", new Style(Style.parseColor("#f680c5"), Style.WHITE));
		STYLES.put("T68", new Style(Style.parseColor("#ca93d0"), Style.WHITE));

		// Busse Köln - source: http://www.koelnwiki.de/
		STYLES.put("BSB40", new Style(Style.parseColor("#FF0000"), Style.WHITE));
		STYLES.put("B120", new Style(Style.parseColor("#24C6E8"), Style.WHITE));
		STYLES.put("B121", new Style(Style.parseColor("#89E82D"), Style.WHITE));
		STYLES.put("B122", new Style(Style.parseColor("#4D44FF"), Style.WHITE));
		STYLES.put("B125", new Style(Style.parseColor("#FF9A2E"), Style.WHITE));
		STYLES.put("B126", new Style(Style.parseColor("#FF8EE5"), Style.WHITE));
		STYLES.put("B127", new Style(Style.parseColor("#D164A4"), Style.WHITE));
		STYLES.put("B130", new Style(Style.parseColor("#5AC0E8"), Style.WHITE));
		STYLES.put("B132", new Style(Style.parseColor("#E8840C"), Style.WHITE));
		STYLES.put("B133", new Style(Style.parseColor("#FF9EEE"), Style.WHITE));
		STYLES.put("B136", new Style(Style.parseColor("#C96C44"), Style.WHITE));
		STYLES.put("B139", new Style(Style.parseColor("#D13D1E"), Style.WHITE));
		STYLES.put("B140", new Style(Style.parseColor("#FFD239"), Style.WHITE));
		STYLES.put("B141", new Style(Style.parseColor("#2CE8D0"), Style.WHITE));
		STYLES.put("B142", new Style(Style.parseColor("#9E54FF"), Style.WHITE));
		STYLES.put("B143", new Style(Style.parseColor("#82E827"), Style.WHITE));
		STYLES.put("B144", new Style(Style.parseColor("#FF8930"), Style.WHITE));
		STYLES.put("B145", new Style(Style.parseColor("#24C6E8"), Style.WHITE));
		STYLES.put("B146", new Style(Style.parseColor("#F25006"), Style.WHITE));
		STYLES.put("B147", new Style(Style.parseColor("#FF8EE5"), Style.WHITE));
		STYLES.put("B148", new Style(Style.parseColor("#65B0FF"), Style.WHITE));
		STYLES.put("B151", new Style(Style.parseColor("#ECB43A"), Style.WHITE));
		STYLES.put("B152", new Style(Style.parseColor("#FFDE44"), Style.WHITE));
		STYLES.put("B153", new Style(Style.parseColor("#C069FF"), Style.WHITE));
		STYLES.put("B154", new Style(Style.parseColor("#E85D25"), Style.WHITE));
		STYLES.put("B156", new Style(Style.parseColor("#4B69EC"), Style.WHITE));
		STYLES.put("B157", new Style(Style.parseColor("#5CC3F9"), Style.WHITE));
		STYLES.put("B159", new Style(Style.parseColor("#FF00CC"), Style.WHITE));
		STYLES.put("B181", new Style(Style.parseColor("#333333"), Style.WHITE));
		STYLES.put("B185", new Style(Style.parseColor("#D3D2D2"), Style.WHITE));
		STYLES.put("B187", new Style(Style.parseColor("#D3D2D2"), Style.WHITE));
		STYLES.put("B190", new Style(Style.parseColor("#4D44FF"), Style.WHITE));
		STYLES.put("B250", new Style(Style.parseColor("#8FE84B"), Style.WHITE));
		STYLES.put("B260", new Style(Style.parseColor("#FF8365"), Style.WHITE));
		STYLES.put("B423", new Style(Style.parseColor("#D3D2D2"), Style.WHITE));
		STYLES.put("B434", new Style(Style.parseColor("#14E80B"), Style.WHITE));
		STYLES.put("B436", new Style(Style.parseColor("#BEEC49"), Style.WHITE));
		STYLES.put("B481", new Style(Style.parseColor("#D3D2D2"), Style.WHITE));
		STYLES.put("B965", new Style(Style.parseColor("#FF0000"), Style.WHITE));

		// Busse Bonn
		STYLES.put("B16", new Style(Style.parseColor("#33baab"), Style.WHITE));
		STYLES.put("B18", new Style(Style.parseColor("#05a1e6"), Style.WHITE));
		STYLES.put("B61", new Style(Style.parseColor("#80cc28"), Style.WHITE));
		STYLES.put("B62", new Style(Style.parseColor("#4dbd38"), Style.WHITE));
		STYLES.put("B63", new Style(Style.parseColor("#73d2f6"), Style.WHITE));
		STYLES.put("B65", new Style(Style.parseColor("#b3db18"), Style.WHITE));
		STYLES.put("B66", new Style(Style.parseColor("#ec008c"), Style.WHITE));
		STYLES.put("B67", new Style(Style.parseColor("#f680c5"), Style.WHITE));
		STYLES.put("B68", new Style(Style.parseColor("#ca93d0"), Style.WHITE));
		STYLES.put("BSB55", new Style(Style.parseColor("#00919e"), Style.WHITE));
		STYLES.put("BSB60", new Style(Style.parseColor("#8f9867"), Style.WHITE));
		STYLES.put("BSB69", new Style(Style.parseColor("#db5f1f"), Style.WHITE));
		STYLES.put("B529", new Style(Style.parseColor("#2e2383"), Style.WHITE));
		STYLES.put("B537", new Style(Style.parseColor("#2e2383"), Style.WHITE));
		STYLES.put("B541", new Style(Style.parseColor("#2e2383"), Style.WHITE));
		STYLES.put("B550", new Style(Style.parseColor("#2e2383"), Style.WHITE));
		STYLES.put("B163", new Style(Style.parseColor("#2e2383"), Style.WHITE));
		STYLES.put("B551", new Style(Style.parseColor("#2e2383"), Style.WHITE));
		STYLES.put("B600", new Style(Style.parseColor("#817db7"), Style.WHITE));
		STYLES.put("B601", new Style(Style.parseColor("#831b82"), Style.WHITE));
		STYLES.put("B602", new Style(Style.parseColor("#dd6ba6"), Style.WHITE));
		STYLES.put("B603", new Style(Style.parseColor("#e6007d"), Style.WHITE));
		STYLES.put("B604", new Style(Style.parseColor("#009f5d"), Style.WHITE));
		STYLES.put("B605", new Style(Style.parseColor("#007b3b"), Style.WHITE));
		STYLES.put("B606", new Style(Style.parseColor("#9cbf11"), Style.WHITE));
		STYLES.put("B607", new Style(Style.parseColor("#60ad2a"), Style.WHITE));
		STYLES.put("B608", new Style(Style.parseColor("#f8a600"), Style.WHITE));
		STYLES.put("B609", new Style(Style.parseColor("#ef7100"), Style.WHITE));
		STYLES.put("B610", new Style(Style.parseColor("#3ec1f1"), Style.WHITE));
		STYLES.put("B611", new Style(Style.parseColor("#0099db"), Style.WHITE));
		STYLES.put("B612", new Style(Style.parseColor("#ce9d53"), Style.WHITE));
		STYLES.put("B613", new Style(Style.parseColor("#7b3600"), Style.WHITE));
		STYLES.put("B614", new Style(Style.parseColor("#806839"), Style.WHITE));
		STYLES.put("B615", new Style(Style.parseColor("#532700"), Style.WHITE));
		STYLES.put("B630", new Style(Style.parseColor("#c41950"), Style.WHITE));
		STYLES.put("B631", new Style(Style.parseColor("#9b1c44"), Style.WHITE));
		STYLES.put("B633", new Style(Style.parseColor("#88cdc7"), Style.WHITE));
		STYLES.put("B635", new Style(Style.parseColor("#cec800"), Style.WHITE));
		STYLES.put("B636", new Style(Style.parseColor("#af0223"), Style.WHITE));
		STYLES.put("B637", new Style(Style.parseColor("#e3572a"), Style.WHITE));
		STYLES.put("B638", new Style(Style.parseColor("#af5836"), Style.WHITE));
		STYLES.put("B640", new Style(Style.parseColor("#004f81"), Style.WHITE));
		STYLES.put("BT650", new Style(Style.parseColor("#54baa2"), Style.WHITE));
		STYLES.put("BT651", new Style(Style.parseColor("#005738"), Style.WHITE));
		STYLES.put("BT680", new Style(Style.parseColor("#4e6578"), Style.WHITE));
		STYLES.put("B800", new Style(Style.parseColor("#4e6578"), Style.WHITE));
		STYLES.put("B812", new Style(Style.parseColor("#4e6578"), Style.WHITE));
		STYLES.put("B843", new Style(Style.parseColor("#4e6578"), Style.WHITE));
		STYLES.put("B845", new Style(Style.parseColor("#4e6578"), Style.WHITE));
		STYLES.put("B852", new Style(Style.parseColor("#4e6578"), Style.WHITE));
		STYLES.put("B855", new Style(Style.parseColor("#4e6578"), Style.WHITE));
		STYLES.put("B856", new Style(Style.parseColor("#4e6578"), Style.WHITE));
		STYLES.put("B857", new Style(Style.parseColor("#4e6578"), Style.WHITE));

		STYLES.put("BN", new Style(Style.parseColor("#000000"), Style.WHITE));
		STYLES.put("BNE1", new Style(Style.parseColor("#993399"), Style.WHITE)); // default

		STYLES.put("S", new Style(Style.parseColor("#f18e00"), Style.WHITE));
		STYLES.put("R", new Style(Style.parseColor("#009d81"), Style.WHITE));
	}

	public VrsProvider()
	{
		super(NetworkId.VRS);

		setStyles(STYLES);
	}

	@Override
	protected boolean hasCapability(Capability capability)
	{
		switch (capability)
		{
			case DEPARTURES:
				return true;
			case NEARBY_LOCATIONS:
				return true;
			case SUGGEST_LOCATIONS:
				return true;
			case TRIPS:
				return true;
			default:
				return false;
		}
	}

	// only stations supported
	public NearbyLocationsResult queryNearbyLocations(EnumSet<LocationType> types /* only STATION supported */, Location location, int maxDistance,
			int maxLocations) throws IOException
	{
		// g=p means group by product; not used here
		final StringBuilder uri = new StringBuilder(API_BASE);
		uri.append("?eID=tx_vrsinfo_ass2_timetable");
		if (location.hasLocation())
		{
			uri.append("&r=").append(String.format(Locale.ENGLISH, "%.6f,%.6f", location.lat / 1E6, location.lon / 1E6));
		}
		else if (location.type == LocationType.STATION && location.hasId())
		{
			uri.append("&i=").append(ParserUtils.urlEncode(location.id));
		}
		else
		{
			throw new IllegalArgumentException("at least one of stationId or lat/lon must be given");
		}
		// c=1 limits the departures at each stop to 1 - actually we don't need any at this point
		uri.append("&c=1");
		if (maxLocations > 0)
		{
			// s=number of stops
			uri.append("&s=").append(Math.min(16, maxLocations)); // artificial server limit
		}

		final CharSequence page = ParserUtils.scrape(uri.toString(), null, Charsets.UTF_8);

		// System.out.println(uri);
		// System.out.println(page);

		try
		{
			final List<Location> locations = new ArrayList<Location>();
			final JSONObject head = new JSONObject(page.toString());
			final String error = head.optString("error", null);
			if (error != null)
			{
				if (error.equals("Leere Koordinate.") || error.equals("Leere ASS-ID und leere Koordinate"))
					return new NearbyLocationsResult(new ResultHeader(NetworkId.VRS, SERVER_PRODUCT, null, 0, null), locations);
				else if (error.equals("ASS2-Server lieferte leere Antwort."))
					return new NearbyLocationsResult(new ResultHeader(NetworkId.VRS, SERVER_PRODUCT), NearbyLocationsResult.Status.SERVICE_DOWN);
				else
					throw new IllegalStateException("unknown error: " + error);
			}
			final JSONArray timetable = head.getJSONArray("timetable");
			long serverTime = 0;
			for (int i = 0; i < timetable.length(); i++)
			{
				final JSONObject entry = timetable.getJSONObject(i);
				final JSONObject stop = entry.getJSONObject("stop");
				final Location loc = parseLocationAndPosition(stop).location;
				int distance = stop.getInt("distance");
				if (maxDistance > 0 && distance > maxDistance)
				{
					break; // we rely on the server side sorting by distance
				}
				if (types.contains(loc.type) || types.contains(LocationType.ANY))
				{
					locations.add(loc);
				}
				serverTime = parseDateTime(timetable.getJSONObject(i).getString("generated")).getTime();
			}
			final ResultHeader header = new ResultHeader(NetworkId.VRS, SERVER_PRODUCT, null, serverTime, null);
			return new NearbyLocationsResult(header, locations);
		}
		catch (final JSONException x)
		{
			throw new RuntimeException("cannot parse: '" + page + "' on " + uri, x);
		}
		catch (final ParseException e)
		{
			throw new RuntimeException("cannot parse: '" + page + "' on " + uri, e);
		}
	}

	// VRS does not show LongDistanceTrains departures. Parameter p for product
	// filter is supported, but LongDistanceTrains filter seems to be ignored.
	// equivs not supported.
	public QueryDeparturesResult queryDepartures(String stationId, @Nullable Date time, int maxDepartures, boolean equivs) throws IOException
	{
		// g=p means group by product; not used here
		// d=minutes overwrites c=count and returns departures for the next d minutes
		final StringBuilder uri = new StringBuilder(API_BASE);
		uri.append("?eID=tx_vrsinfo_ass2_timetable&i=").append(ParserUtils.urlEncode(stationId));
		uri.append("&c=").append(maxDepartures);
		if (time != null)
		{
			uri.append("&t=");
			appendDate(uri, time);
		}
		final CharSequence page = ParserUtils.scrape(uri.toString(), null, Charsets.UTF_8);

		// System.out.println(uri);
		// System.out.println(page);

		try
		{
			final JSONObject head = new JSONObject(page.toString());
			final String error = head.optString("error", null);
			if (error != null)
			{
				if (error.equals("ASS2-Server lieferte leere Antwort."))
					return new QueryDeparturesResult(new ResultHeader(NetworkId.VRS, SERVER_PRODUCT), QueryDeparturesResult.Status.SERVICE_DOWN);
				else if (error.equals("Leere ASS-ID und leere Koordinate"))
					return new QueryDeparturesResult(new ResultHeader(NetworkId.VRS, SERVER_PRODUCT), QueryDeparturesResult.Status.INVALID_STATION);
				else
					throw new IllegalStateException("unknown error: " + error);
			}
			final JSONArray timetable = head.getJSONArray("timetable");
			final ResultHeader header = new ResultHeader(NetworkId.VRS, SERVER_PRODUCT);
			final QueryDeparturesResult result = new QueryDeparturesResult(header);
			// for all stations
			if (timetable.length() == 0)
			{
				return new QueryDeparturesResult(header, QueryDeparturesResult.Status.INVALID_STATION);
			}
			for (int i = 0; i < timetable.length(); i++)
			{
				final List<Departure> departures = new ArrayList<Departure>();
				JSONObject station = timetable.getJSONObject(i);
				final Location location = parseLocationAndPosition(station.getJSONObject("stop")).location;
				final JSONArray events = station.getJSONArray("events");
				final List<LineDestination> lines = new ArrayList<LineDestination>();
				// for all departures
				for (int j = 0; j < events.length(); j++)
				{
					JSONObject event = events.getJSONObject(j);
					Date plannedTime = null;
					Date predictedTime = null;
					if (event.has("departureScheduled"))
					{
						plannedTime = parseDateTime(event.getString("departureScheduled"));
						predictedTime = parseDateTime(event.getString("departure"));
					}
					else
					{
						plannedTime = parseDateTime(event.getString("departure"));
					}
					final JSONObject lineObj = event.getJSONObject("line");
					final Line line = parseLine(lineObj);
					Position position = null;
					final JSONObject post = event.optJSONObject("post");
					if (post != null)
					{
						final String positionStr = post.getString("name");
						// examples for post:
						// (U) Gleis 2
						// Bonn Hauptbahnhof (ZOB) - Bussteig C4
						// A
						position = new Position(positionStr.substring(positionStr.lastIndexOf(' ') + 1));
					}
					final Location destination = new Location(LocationType.STATION, null /* id */, null /* place */, lineObj.getString("direction"));

					final LineDestination lineDestination = new LineDestination(line, destination);
					if (!lines.contains(lineDestination))
					{
						lines.add(lineDestination);
					}
					final Departure d = new Departure(plannedTime, predictedTime, line, position, destination, null, null);
					departures.add(d);
				}

				queryLinesForStation(location.id, lines);

				result.stationDepartures.add(new StationDepartures(location, departures, lines));
			}

			return result;
		}
		catch (final JSONException x)
		{
			throw new RuntimeException("cannot parse: '" + page + "' on " + uri, x);
		}
		catch (final ParseException e)
		{
			throw new RuntimeException("cannot parse: '" + page + "' on " + uri, e);
		}
	}

	private void queryLinesForStation(String stationId, List<LineDestination> lineDestinations) throws IOException
	{
		Set<String> lineNumbersAlreadyKnown = new HashSet<String>();
		for (LineDestination lineDestionation : lineDestinations)
		{
			lineNumbersAlreadyKnown.add(lineDestionation.line.label);
		}
		final StringBuilder uri = new StringBuilder(API_BASE);
		uri.append("?eID=tx_vrsinfo_his_info&i=").append(ParserUtils.urlEncode(stationId));

		final CharSequence page = ParserUtils.scrape(uri.toString(), null, Charsets.UTF_8);

		// System.out.println(uri);
		// System.out.println(page);

		try
		{
			final JSONObject head = new JSONObject(page.toString());
			final JSONObject his = head.optJSONObject("his");
			if (his != null)
			{
				final JSONArray lines = his.optJSONArray("lines");
				if (lines != null)
				{
					for (int i = 0; i < lines.length(); i++)
					{
						final JSONObject line = lines.getJSONObject(i);
						final String number = processLineNumber(line.getString("number"));
						if (lineNumbersAlreadyKnown.contains(number))
						{
							continue;
						}
						final Product product = productFromLineNumber(number);
						String direction = null;
						final JSONArray postings = line.optJSONArray("postings");
						if (postings != null)
						{
							for (int j = 0; j < postings.length(); j++)
							{
								JSONObject posting = (JSONObject) postings.get(j);
								direction = posting.getString("direction");
								lineDestinations.add(new LineDestination(new Line(null /* id */, NetworkId.VRS.toString(), product, number,
										lineStyle("vrs", product, number)), new Location(LocationType.STATION, null /* id */, null /* place */,
										direction)));
							}
						}
						else
						{
							lineDestinations.add(new LineDestination(new Line(null /* id */, NetworkId.VRS.toString(), product, number, lineStyle(
									"vrs", product, number)), null /* direction */));
						}
					}
				}
			}
		}
		catch (final JSONException x)
		{
			throw new RuntimeException("cannot parse: '" + page + "' on " + uri, x);
		}
		Collections.sort(lineDestinations, new LineDestinationComparator());
	}

	private static class LineDestinationComparator implements Comparator<LineDestination>
	{
		public int compare(LineDestination o1, LineDestination o2)
		{
			return o1.line.compareTo(o2.line);
		}
	}

	public SuggestLocationsResult suggestLocations(final CharSequence constraint) throws IOException
	{
		// sc = station count
		final int sc = 10;
		// ac = address count
		final int ac = 5;
		// pc = points of interest count
		final int pc = 5;
		// t = sap (stops and/or addresses and/or pois)
		final String uri = API_BASE + "?eID=tx_vrsinfo_ass2_objects&sc=" + sc + "&ac=" + ac + "&pc=" + ac + "&t=sap&q="
				+ ParserUtils.urlEncode(new Location(LocationType.ANY, null, null, constraint.toString()).name);

		final CharSequence page = ParserUtils.scrape(uri, null, Charsets.UTF_8);

		// System.out.println(uri);
		// System.out.println(page);

		try
		{
			final List<SuggestedLocation> locations = new ArrayList<SuggestedLocation>();

			final JSONObject head = new JSONObject(page.toString());
			final String error = head.optString("error", null);
			if (error != null)
			{
				if (error.equals("ASS2-Server lieferte leere Antwort."))
					return new SuggestLocationsResult(new ResultHeader(NetworkId.VRS, SERVER_PRODUCT), SuggestLocationsResult.Status.SERVICE_DOWN);
				else if (error.equals("Leere Suche"))
					return new SuggestLocationsResult(new ResultHeader(NetworkId.VRS, SERVER_PRODUCT), locations);
				else
					throw new IllegalStateException("unknown error: " + error);
			}
			final JSONArray stops = head.optJSONArray("stops");
			final JSONArray addresses = head.optJSONArray("addresses");
			final JSONArray pois = head.optJSONArray("pois");

			final int nStops = stops.length();
			for (int i = 0; i < nStops; i++)
			{
				final JSONObject stop = stops.optJSONObject(i);
				final Location location = parseLocationAndPosition(stop).location;
				locations.add(new SuggestedLocation(location, sc + ac + pc - i));
			}

			final int nAddresses = addresses.length();
			for (int i = 0; i < nAddresses; i++)
			{
				final JSONObject address = addresses.optJSONObject(i);
				final Location location = parseLocationAndPosition(address).location;
				locations.add(new SuggestedLocation(location, ac + pc - i));
			}

			final int nPois = pois.length();
			for (int i = 0; i < nPois; i++)
			{
				final JSONObject poi = pois.optJSONObject(i);
				final Location location = parseLocationAndPosition(poi).location;
				locations.add(new SuggestedLocation(location, pc - i));
			}

			final ResultHeader header = new ResultHeader(NetworkId.VRS, SERVER_PRODUCT);
			return new SuggestLocationsResult(header, locations);
		}
		catch (final JSONException x)
		{
			throw new RuntimeException("cannot parse: '" + page + "' on " + uri, x);
		}
	}

	// http://www.vrsinfo.de/index.php?eID=tx_vrsinfo_ass2_router&c=1&f=2071&t=1504&d=2015-02-11T11%3A47%3A20%2B01%3A00
	// c: count (default: 5)
	// f: from (id or lat,lon as float)
	// v: via (id or lat,lon as float)
	// t: to (id or lat,lon as float)
	// a/d: date (default now)
	// vt: via time in minutes - not supported by Öffi
	// s: t => allow surcharge
	// p: products as comma separated list
	// o: options:
	// 'v' for showing via stations
	// 'd' for showing walking directions
	// 'p' for showing exact geographical coordinates along the route
	// walkSpeed not supported.
	// accessibility not supported.
	// options not supported.
	public QueryTripsResult queryTrips(final Location from, final @Nullable Location via, final Location to, Date date, boolean dep,
			final @Nullable Set<Product> products, final @Nullable WalkSpeed walkSpeed, final @Nullable Accessibility accessibility,
			@Nullable Set<Option> options) throws IOException
	{
		// The EXACT_POINTS feature generates an about 50% bigger API response, probably well compressible.
		final boolean EXACT_POINTS = true;
		final List<Location> ambiguousFrom = new ArrayList<Location>();
		String fromString = generateLocation(from, ambiguousFrom);

		final List<Location> ambiguousVia = new ArrayList<Location>();
		String viaString = generateLocation(via, ambiguousVia);

		final List<Location> ambiguousTo = new ArrayList<Location>();
		String toString = generateLocation(to, ambiguousTo);

		if (!ambiguousFrom.isEmpty() || !ambiguousVia.isEmpty() || !ambiguousTo.isEmpty())
		{
			return new QueryTripsResult(new ResultHeader(NetworkId.VRS, SERVER_PRODUCT), ambiguousFrom.isEmpty() ? null : ambiguousFrom,
					ambiguousVia.isEmpty() ? null : ambiguousVia, ambiguousTo.isEmpty() ? null : ambiguousTo);
		}

		if (fromString == null)
		{
			return new QueryTripsResult(new ResultHeader(NetworkId.VRS, SERVER_PRODUCT), QueryTripsResult.Status.UNKNOWN_FROM);
		}
		if (via != null && viaString == null)
		{
			return new QueryTripsResult(new ResultHeader(NetworkId.VRS, SERVER_PRODUCT), QueryTripsResult.Status.UNKNOWN_VIA);
		}
		if (toString == null)
		{
			return new QueryTripsResult(new ResultHeader(NetworkId.VRS, SERVER_PRODUCT), QueryTripsResult.Status.UNKNOWN_TO);
		}

		final StringBuilder uri = new StringBuilder(API_BASE);
		uri.append("?eID=tx_vrsinfo_ass2_router&f=").append(fromString).append("&t=").append(toString);
		if (via != null)
		{
			uri.append("&v=").append(via.id);
		}
		if (dep)
		{
			uri.append("&d=");
		}
		else
		{
			uri.append("&a=");
		}
		appendDate(uri, date);
		uri.append("&s=t");
		uri.append("&p=");
		uri.append(generateProducts(products));
		uri.append("&o=v");
		if (EXACT_POINTS)
		{
			uri.append("p");
		}

		final CharSequence page = ParserUtils.scrape(uri.toString(), null, Charsets.UTF_8);

		// System.out.println(uri);
		// System.out.println(page);

		try
		{
			final List<Trip> trips = new ArrayList<Trip>();
			final JSONObject head = new JSONObject(page.toString());
			final String error = head.optString("error", null);
			if (error != null)
			{
				if (error.equals("ASS2-Server lieferte leere Antwort."))
					return new QueryTripsResult(new ResultHeader(NetworkId.VRS, SERVER_PRODUCT), QueryTripsResult.Status.SERVICE_DOWN);
				else if (error.equals("Keine Verbindungen gefunden."))
					return new QueryTripsResult(new ResultHeader(NetworkId.VRS, SERVER_PRODUCT), QueryTripsResult.Status.NO_TRIPS);
				else if (error.startsWith("Keine Verbindung gefunden."))
					return new QueryTripsResult(new ResultHeader(NetworkId.VRS, SERVER_PRODUCT), QueryTripsResult.Status.NO_TRIPS);
				else if (error.equals("Origin invalid."))
					return new QueryTripsResult(new ResultHeader(NetworkId.VRS, SERVER_PRODUCT), QueryTripsResult.Status.UNKNOWN_FROM);
				else if (error.equals("Via invalid."))
					return new QueryTripsResult(new ResultHeader(NetworkId.VRS, SERVER_PRODUCT), QueryTripsResult.Status.UNKNOWN_VIA);
				else if (error.equals("Destination invalid."))
					return new QueryTripsResult(new ResultHeader(NetworkId.VRS, SERVER_PRODUCT), QueryTripsResult.Status.UNKNOWN_TO);
				else if (error.equals("Produkt ungültig."))
					return new QueryTripsResult(new ResultHeader(NetworkId.VRS, SERVER_PRODUCT), QueryTripsResult.Status.NO_TRIPS);
				else
					throw new IllegalStateException("unknown error: " + error);
			}
			final JSONArray routes = head.getJSONArray("routes");
			final Context context = new Context();
			// for all routes
			for (int i = 0; i < routes.length(); i++)
			{
				final JSONObject route = routes.getJSONObject(i);
				final JSONArray segments = route.getJSONArray("segments");
				List<Leg> legs = new ArrayList<Leg>();
				Location tripOrigin = null;
				Location tripDestination = null;
				// for all segments
				for (int j = 0; j < segments.length(); j++)
				{
					final JSONObject segment = segments.getJSONObject(j);
					final String type = segment.getString("type");
					final JSONObject origin = segment.getJSONObject("origin");
					final LocationWithPosition segmentOriginLocationWithPosition = parseLocationAndPosition(origin);
					Location segmentOrigin = segmentOriginLocationWithPosition.location;
					final Position segmentOriginPosition = segmentOriginLocationWithPosition.position;
					if (j == 0)
					{
						// special case: first origin is an address
						if (from.type == LocationType.ADDRESS)
						{
							segmentOrigin = from;
						}
						tripOrigin = segmentOrigin;
					}
					final JSONObject destination = segment.getJSONObject("destination");
					final LocationWithPosition segmentDestinationLocationWithPosition = parseLocationAndPosition(destination);
					Location segmentDestination = segmentDestinationLocationWithPosition.location;
					final Position segmentDestinationPosition = segmentDestinationLocationWithPosition.position;
					if (j == segments.length() - 1)
					{
						// special case: last destination is an address
						if (to.type == LocationType.ADDRESS)
						{
							segmentDestination = to;
						}
						tripDestination = segmentDestination;
					}
					List<Stop> intermediateStops = new ArrayList<Stop>();
					final JSONArray vias = segment.optJSONArray("vias");
					if (vias != null)
					{
						for (int k = 0; k < vias.length(); k++)
						{
							final JSONObject viaJsonObject = vias.getJSONObject(k);
							Location viaLocation = parseLocationAndPosition(viaJsonObject).location;
							Date arrivalPlanned = null;
							Date arrivalPredicted = null;
							if (viaJsonObject.has("arrivalScheduled"))
							{
								arrivalPlanned = parseDateTime(viaJsonObject.getString("arrivalScheduled"));
								arrivalPredicted = (viaJsonObject.has("arrival")) ? parseDateTime(viaJsonObject.getString("arrival")) : null;
							}
							else if (segment.has("arrival"))
							{
								arrivalPlanned = parseDateTime(viaJsonObject.getString("arrival"));
							}
							final Stop intermediateStop = new Stop(viaLocation, false /* arrival */, arrivalPlanned, arrivalPredicted,
									null /* plannedPosition */, null /* predictedPosition */);
							intermediateStops.add(intermediateStop);
						}
					}
					Date departurePlanned = null;
					Date departurePredicted = null;
					if (segment.has("departureScheduled"))
					{
						departurePlanned = parseDateTime(segment.getString("departureScheduled"));
						departurePredicted = (segment.has("departure")) ? parseDateTime(segment.getString("departure")) : null;
						if (j == 0)
						{
							context.departure(departurePredicted);
						}
					}
					else if (segment.has("departure"))
					{
						departurePlanned = parseDateTime(segment.getString("departure"));
						if (j == 0)
						{
							context.departure(departurePlanned);
						}
					}
					Date arrivalPlanned = null;
					Date arrivalPredicted = null;
					if (segment.has("arrivalScheduled"))
					{
						arrivalPlanned = parseDateTime(segment.getString("arrivalScheduled"));
						arrivalPredicted = (segment.has("arrival")) ? parseDateTime(segment.getString("arrival")) : null;
						if (j == segments.length() - 1)
						{
							context.arrival(arrivalPredicted);
						}
					}
					else if (segment.has("arrival"))
					{
						arrivalPlanned = parseDateTime(segment.getString("arrival"));
						if (j == segments.length() - 1)
						{
							context.arrival(arrivalPlanned);
						}
					}
					long traveltime = segment.getLong("traveltime");
					long distance = segment.optLong("distance", 0);
					Line line = null;
					String direction = null;
					JSONObject lineObject = segment.optJSONObject("line");
					if (lineObject != null)
					{
						line = parseLine(lineObject);
						direction = lineObject.optString("direction", null);
					}
					StringBuilder message = new StringBuilder();
					JSONArray infos = segment.optJSONArray("infos");
					if (infos != null)
					{
						for (int k = 0; k < infos.length(); k++)
						{
							if (k > 0)
							{
								message.append(", ");
							}
							message.append(infos.getJSONObject(k).getString("text"));
						}
					}

					List<Point> points = new ArrayList<Point>();
					points.add(new Point(segmentOrigin.lat, segmentOrigin.lon));
					if (EXACT_POINTS && segment.has("polygon"))
					{
						parsePolygon(segment.getString("polygon"), points);
					}
					else
					{
						for (Stop intermediateStop : intermediateStops)
						{
							points.add(new Point(intermediateStop.location.lat, intermediateStop.location.lon));
						}
					}
					points.add(new Point(segmentDestination.lat, segmentDestination.lon));
					if (type.equals("walk"))
					{
						if (departurePlanned == null)
						{
							departurePlanned = legs.get(j - 1).getArrivalTime();
						}
						if (arrivalPlanned == null)
						{
							arrivalPlanned = new Date(legs.get(j - 1).getArrivalTime().getTime() + traveltime * 1000);
						}
						legs.add(new Trip.Individual(Trip.Individual.Type.WALK, segmentOrigin, departurePlanned, segmentDestination, arrivalPlanned,
								points, (int) distance));
					}
					else if (type.equals("publicTransport"))
					{
						legs.add(new Trip.Public(line, direction != null ? new Location(LocationType.STATION, null /* id */, null /* place */,
								direction) : null, new Stop(segmentOrigin, true /* departure */, departurePlanned, departurePredicted,
								segmentOriginPosition, segmentOriginPosition), new Stop(segmentDestination, false /* departure */, arrivalPlanned,
								arrivalPredicted, segmentDestinationPosition, segmentDestinationPosition), intermediateStops, points, Strings
								.emptyToNull(message.toString())));
					}
				}
				int changes = route.getInt("changes");
				List<Fare> fares = new ArrayList<Fare>();
				final JSONObject costs = route.optJSONObject("costs");
				if (costs != null)
				{
					final String name = costs.optString("name", null); // seems constant "VRS-Tarif"
					// final String text = costs.getString("text"); // e.g. "Preisstufe 4 [RegioTicket] 7,70 €",
					// "VRR-Tarif! (Details: www.vrr.de)", "NRW-Tarif"
					float price = (float) costs.optDouble("price", 0.0); // e.g. 7.7 or not existent outside VRS
					// long zone = costs.getLong("zone"); // e.g. 2600
					final String level = costs.has("level") ? "Preisstufe " + costs.getString("level") : null; // e.g.
																												// "4"

					if (name != null && price != 0.0 && level != null)
					{
						fares.add(new Fare(name, Fare.Type.ADULT, Currency.getInstance("EUR"), price, level, null /* units */));
					}
				}

				trips.add(new Trip(null /* id */, tripOrigin, tripDestination, legs, fares, null /* capacity */, changes));
			}
			long serverTime = parseDateTime(head.getString("generated")).getTime();
			final ResultHeader header = new ResultHeader(NetworkId.VRS, SERVER_PRODUCT, null, serverTime, null);
			context.from = from;
			context.to = to;
			context.via = via;
			context.products = products;
			return new QueryTripsResult(header, uri.toString(), from, via, to, context, trips);
		}
		catch (final JSONException x)
		{
			throw new RuntimeException("cannot parse: '" + page + "' on " + uri, x);
		}
		catch (final ParseException e)
		{
			throw new RuntimeException("cannot parse: '" + page + "' on " + uri, e);
		}
	}

	protected static void parsePolygon(final String polygonStr, final List<Point> polygonArr)
	{
<<<<<<< HEAD
		if (polygonStr != null && !polygonStr.isEmpty()) {
=======
		if (polygonStr != null && !polygonStr.isEmpty())
		{
>>>>>>> e71f33ff
			String pointsArr[] = polygonStr.split("\\s");
			for (String point : pointsArr)
			{
				String latlon[] = point.split(",");
<<<<<<< HEAD
				polygonArr.add(new Point((int) Math.round(Double.parseDouble(latlon[0]) * 1E6), (int) Math.round(Double.parseDouble(latlon[1]) * 1E6)));
=======
				polygonArr
						.add(new Point((int) Math.round(Double.parseDouble(latlon[0]) * 1E6), (int) Math.round(Double.parseDouble(latlon[1]) * 1E6)));
>>>>>>> e71f33ff
			}
		}
	}

	public QueryTripsResult queryMoreTrips(QueryTripsContext context, boolean later) throws IOException
	{
		Context ctx = (Context) context;
		if (later)
		{
			return queryTrips(ctx.from, ctx.via, ctx.to, ctx.getLastDeparture(), true, ctx.products, null, null, null);
		}
		else
		{
			return queryTrips(ctx.from, ctx.via, ctx.to, ctx.getFirstArrival(), false, ctx.products, null, null, null);
		}
	}

	@Override
	public Style lineStyle(final @Nullable String network, final @Nullable Product product, final @Nullable String label)
	{
		if (product == Product.BUS && label != null && label.startsWith("SB"))
		{
			return super.lineStyle(network, product, "SB");
		}

		return super.lineStyle(network, product, label);
	}

	@Override
	public Point[] getArea() throws IOException
	{
		return new Point[] { new Point(50937531, 6960279) };
	}

	private static Product productFromLineNumber(String number)
	{
		if (number.startsWith("I") || number.startsWith("E"))
		{
			return Product.HIGH_SPEED_TRAIN;
		}
		else if (number.startsWith("R") || number.startsWith("MRB") || number.startsWith("DPN"))
		{
			return Product.REGIONAL_TRAIN;
		}
		else if (number.startsWith("S") && !number.startsWith("SB") && !number.startsWith("SEV"))
		{
			return Product.SUBURBAN_TRAIN;
		}
		else if (number.startsWith("U"))
		{
			return Product.SUBWAY;
		}
		else if (number.length() <= 2 && !number.startsWith("N"))
		{
			return Product.TRAM;
		}
		else
		{
			return Product.BUS;
		}
	}

	private Line parseLine(JSONObject line) throws JSONException
	{
		final String number = processLineNumber(line.getString("number"));
		final Product productObj = parseProduct(line.getString("product"), number);
		final Style style = lineStyle("vrs", productObj, number);
		return new Line(null /* id */, NetworkId.VRS.toString(), productObj, number, style);
	}

	private static String processLineNumber(final String number)
	{
		if (number.startsWith("AST ") || number.startsWith("VRM ") || number.startsWith("VRR "))
		{
			return number.substring(4);
		}
		else if (number.startsWith("AST") || number.startsWith("VRM") || number.startsWith("VRR"))
		{
			return number.substring(3);
		}
		else if (number.equals("Schienen-Ersatz-Verkehr (SEV)"))
		{
			return "SEV";
		}
		else
		{
			return number;
		}
	}

	private static Product parseProduct(String product, String number)
	{
		if (product.equals("LongDistanceTrains"))
		{
			return Product.HIGH_SPEED_TRAIN;
		}
		else if (product.equals("RegionalTrains"))
		{
			return Product.REGIONAL_TRAIN;
		}
		else if (product.equals("SuburbanTrains"))
		{
			return Product.SUBURBAN_TRAIN;
		}
		else if (product.equals("Underground") || product.equals("LightRail") && number.startsWith("U"))
		{
			return Product.SUBWAY;
		}
		else if (product.equals("LightRail"))
		{
			// note that also the Skytrain (Flughafen Düsseldorf Bahnhof - Flughafen Düsseldorf Terminan
			// and Schwebebahn Wuppertal (line 60) are both returned as product "LightRail".
			return Product.TRAM;
		}
		else if (product.equals("Bus") || product.equals("CommunityBus") || product.equals("RailReplacementServices"))
		{
			return Product.BUS;
		}
		else if (product.equals("Boat"))
		{
			return Product.FERRY;
		}
		else if (product.equals("OnDemandServices"))
		{
			return Product.ON_DEMAND;
		}
		else
		{
			throw new IllegalArgumentException("unknown product: '" + product + "'");
		}
	}

	private static String generateProducts(Set<Product> products)
	{
		StringBuilder ret = new StringBuilder();
		Iterator<Product> it = products.iterator();
		while (it.hasNext())
		{
			final Product product = it.next();
			final String productStr = generateProduct(product);
			if (ret.length() > 0 && !ret.substring(ret.length() - 1).equals(",") && !productStr.isEmpty())
			{
				ret.append(",");
			}
			ret.append(productStr);
		}
		return ret.toString();
	}

	private static String generateProduct(Product product)
	{
		switch (product)
		{
			case BUS:
				// can't filter for RailReplacementServices although this value is valid in API responses
				return "Bus,CommunityBus";
			case CABLECAR:
				// no mapping in VRS
				return "";
			case FERRY:
				return "Boat";
			case HIGH_SPEED_TRAIN:
				return "LongDistanceTrains";
			case ON_DEMAND:
				return "OnDemandServices";
			case REGIONAL_TRAIN:
				return "RegionalTrains";
			case SUBURBAN_TRAIN:
				return "SuburbanTrains";
			case SUBWAY:
				return "LightRail,Underground";
			case TRAM:
				return "LightRail";
			default:
				throw new IllegalArgumentException("unknown product: '" + product + "'");
		}
	}

	public static LocationWithPosition parseLocationAndPosition(JSONObject location) throws JSONException
	{
		final LocationType locationType;
		String id = null;
		String name = null;
		String position = null;
		if (location.has("id"))
		{
			locationType = LocationType.STATION;
			id = location.getString("id");
			name = location.getString("name");
			for (Pattern pattern : nameWithPositionPatterns)
			{
				Matcher matcher = pattern.matcher(name);
				if (matcher.matches())
				{
					name = matcher.group(1);
					position = matcher.group(2);
					break;
				}
			}
		}
		else if (location.has("street"))
		{
			locationType = LocationType.ADDRESS;
			name = (location.getString("street") + " " + location.getString("number")).trim();
		}
		else if (location.has("name"))
		{
			locationType = LocationType.POI;
			id = location.getString("tempId");
			name = location.getString("name");
		}
		else if (location.has("x") && location.has("y"))
		{
			locationType = LocationType.ANY;
		}
		else
		{
			throw new IllegalArgumentException("unknown location JSONObject: " + location);
		}
		String place = location.optString("city", null);
		if (place != null)
		{
			if (location.has("district") && !location.getString("district").isEmpty())
			{
				place += "-" + location.getString("district");
			}
		}
		final int lat = (int) Math.round(location.optDouble("x", 0) * 1E6);
		final int lon = (int) Math.round(location.optDouble("y", 0) * 1E6);
		return new LocationWithPosition(new Location(locationType, id, lat, lon, place, name), position != null ? new Position(
				position.substring(position.lastIndexOf(" ") + 1)) : null);
	}

	private String generateLocation(Location loc, List<Location> ambiguous) throws IOException
	{
		if (loc == null)
		{
			return null;
		}
		else if (loc.id != null)
		{
			return loc.id;
		}
		else if (loc.lat != 0 && loc.lon != 0)
		{
			return String.format(Locale.ENGLISH, "%f,%f", loc.lat / 1E6, loc.lon / 1E6);
		}
		else
		{
			SuggestLocationsResult suggestLocationsResult = suggestLocations(loc.name);
			final List<Location> suggestedLocations = suggestLocationsResult.getLocations();
			if (suggestedLocations.size() == 1)
			{
				return suggestedLocations.get(0).id;
			}
			else
			{
				ambiguous.addAll(suggestedLocations);
				return null;
			}
		}
	}

	private final static void appendDate(final StringBuilder uri, final Date time)
	{
		final Calendar c = new GregorianCalendar(TimeZone.getTimeZone("UTC"));
		c.setTime(time);
		final int year = c.get(Calendar.YEAR);
		final int month = c.get(Calendar.MONTH) + 1;
		final int day = c.get(Calendar.DAY_OF_MONTH);
		final int hour = c.get(Calendar.HOUR_OF_DAY);
		final int minute = c.get(Calendar.MINUTE);
		final int second = c.get(Calendar.SECOND);
		uri.append(ParserUtils.urlEncode(String.format(Locale.ENGLISH, "%04d-%02d-%02dT%02d:%02d:%02dZ", year, month, day, hour, minute, second)));
	}

	private final static Date parseDateTime(final String dateTimeStr) throws ParseException
	{
		return new SimpleDateFormat("yyyy-MM-dd'T'kk:mm:ssZ").parse(dateTimeStr.substring(0, dateTimeStr.lastIndexOf(':')) + "00");
	}
}<|MERGE_RESOLUTION|>--- conflicted
+++ resolved
@@ -941,22 +941,14 @@
 
 	protected static void parsePolygon(final String polygonStr, final List<Point> polygonArr)
 	{
-<<<<<<< HEAD
-		if (polygonStr != null && !polygonStr.isEmpty()) {
-=======
 		if (polygonStr != null && !polygonStr.isEmpty())
 		{
->>>>>>> e71f33ff
 			String pointsArr[] = polygonStr.split("\\s");
 			for (String point : pointsArr)
 			{
 				String latlon[] = point.split(",");
-<<<<<<< HEAD
-				polygonArr.add(new Point((int) Math.round(Double.parseDouble(latlon[0]) * 1E6), (int) Math.round(Double.parseDouble(latlon[1]) * 1E6)));
-=======
 				polygonArr
 						.add(new Point((int) Math.round(Double.parseDouble(latlon[0]) * 1E6), (int) Math.round(Double.parseDouble(latlon[1]) * 1E6)));
->>>>>>> e71f33ff
 			}
 		}
 	}
